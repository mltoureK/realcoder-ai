'use client';

import { useState, useEffect, useRef, useCallback, useMemo } from 'react';
import { QuizSession } from '@/lib/quiz-service';
import { detectLanguage } from '@/lib/question-plugins/utils';
import { Prism as SyntaxHighlighter } from 'react-syntax-highlighter';
import { vscDarkPlus } from 'react-syntax-highlighter/dist/esm/styles/prism';
import ReportCard from '@/components/ReportCard';
import { QuestionResult, FailedQuestion } from '@/lib/report-card';
import { motion, AnimatePresence } from 'framer-motion';
import QuestionVotingButtons from './QuestionVotingButtons';
import QuestionPoll from './QuestionPoll';
import { addQuestionToBank, saveQuizResults, rateQuestion } from '@/lib/quiz-history';
import { useAuth } from '@/context/AuthContext';

interface QuizInterfaceProps {
  quizSession: QuizSession;
  onClose: () => void;
}

// Map our language names to syntax highlighter language codes
function getHighlighterLanguage(lang: string): string {
  const langMap: Record<string, string> = {
    'JavaScript': 'javascript',
    'TypeScript': 'typescript',
    'React': 'jsx',
    'React TS': 'tsx',
    'Python': 'python',
    'Java': 'java',
    'Go': 'go',
    'Rust': 'rust',
    'C#': 'csharp',
    'C': 'c',
    'C++': 'cpp',
    'PHP': 'php',
    'Ruby': 'ruby',
    'Swift': 'swift',
    'Kotlin': 'kotlin',
    'Scala': 'scala',
    'Shell': 'bash',
    'SQL': 'sql',
    'Ada': 'ada',
    'Assembly': 'asm6502'
  };
  return langMap[lang] || 'javascript';
}

const STARTING_LIVES = 3;
const MAX_LIVES = 3;

export default function QuizInterface({ quizSession, onClose }: QuizInterfaceProps) {
  const { user } = useAuth();
  const [currentQuestionIndex, setCurrentQuestionIndex] = useState(0);
  const [selectedAnswers, setSelectedAnswers] = useState<string[]>([]);
  const [showResults, setShowResults] = useState(false);
  const [showReportPrompt, setShowReportPrompt] = useState(false);
  const [isGeneratingReport, setIsGeneratingReport] = useState(false);
  const [generatedTickets, setGeneratedTickets] = useState<any[]>([]);
  const [loadingPct, setLoadingPct] = useState(0);
  
  const [showStreamingWarning, setShowStreamingWarning] = useState(false);
  const [showFullscreenCode, setShowFullscreenCode] = useState(false);
  const [isVariantCodeExpanded, setIsVariantCodeExpanded] = useState(false);

  const funTips = [
    'Tip: Off-by-one bugs are 0-based 90% of the time.',
    'Fact: await Promise.all is faster than serial awaits.',
    'Tip: Prefer === over == unless you love surprises.',
    'Fact: map + filter beats pushing in for-loops for clarity.',
    'Tip: In Python, default args are evaluated once, beware lists.',
    'Fact: In Java, put constants on the left: "foo".equals(x).',
    'Tip: Throttle for rate limits; debounce for noisy inputs.',
    'Fact: NaN !== NaN. But Number.isNaN(NaN) is true.',
  ];

  const sanitizeExplanation = useCallback((text?: string | null) => {
    if (!text) return text ?? '';
    return text.replace(/—/g, ',');
  }, []);

  // ALL HOOKS MUST BE DECLARED BEFORE ANY CONDITIONAL RETURNS
  const [score, setScore] = useState(0);
  const [lives, setLives] = useState(STARTING_LIVES);
  const [currentVariantIndex, setCurrentVariantIndex] = useState(0);
  const [showExplanations, setShowExplanations] = useState(false);
  const [shakingNext, setShakingNext] = useState(false);
  const [results, setResults] = useState<QuestionResult[]>([]);
  const [failedQuestions, setFailedQuestions] = useState<FailedQuestion[]>([]);
  const [questionRatings, setQuestionRatings] = useState<Record<string, 'up' | 'down'>>({});
  const [pollUpdatedQuestions, setPollUpdatedQuestions] = useState<Set<string>>(new Set());
  const [hasSavedResults, setHasSavedResults] = useState(false);
  const [reportRequestId, setReportRequestId] = useState<number | null>(null);
  const [isTicketStreamPending, setIsTicketStreamPending] = useState(false);
  const [ticketStreamPlanned, setTicketStreamPlanned] = useState<number | null>(null);
  const [isShareModalOpen, setIsShareModalOpen] = useState(false);
  const [shareStatus, setShareStatus] = useState<'idle' | 'loading' | 'success' | 'error'>('idle');
  const [shareUrl, setShareUrl] = useState('');
  const [shareError, setShareError] = useState<string | null>(null);
  const [shareCopied, setShareCopied] = useState(false);
  const shareCopyTimeoutRef = useRef<ReturnType<typeof setTimeout> | null>(null);

  const generateShareLink = useCallback(() => {
    setShareStatus('loading');
    setShareError(null);
    setShareCopied(false);

    if (typeof window === 'undefined') {
      setShareError('Sharing is only available in the browser.');
      setShareStatus('error');
      return;
    }

    try {
      const currentUrl = new URL(window.location.href);
      currentUrl.hash = '';
      setShareUrl(currentUrl.toString());
      setShareStatus('success');
    } catch (error) {
      const message = error instanceof Error ? error.message : 'Unknown error generating share link';
      setShareError(message);
      setShareStatus('error');
    }
  }, []);

  const handleOpenShareModal = useCallback(() => {
    setIsShareModalOpen(true);
    generateShareLink();
  }, [generateShareLink]);

  const closeShareModal = useCallback(() => {
    setIsShareModalOpen(false);
    setShareStatus('idle');
    setShareError(null);
    setShareUrl('');
    if (shareCopyTimeoutRef.current) {
      clearTimeout(shareCopyTimeoutRef.current);
      shareCopyTimeoutRef.current = null;
    }
    setShareCopied(false);
  }, []);

  const retryShare = useCallback(() => {
    generateShareLink();
  }, [generateShareLink]);

  const handleCopyShareLink = useCallback(async () => {
    if (!shareUrl) return;
    if (typeof window === 'undefined') {
      setShareError('Sharing is only available in the browser.');
      setShareStatus('error');
      return;
    }

    try {
      if (navigator?.clipboard?.writeText) {
        await navigator.clipboard.writeText(shareUrl);
      } else {
        const textarea = document.createElement('textarea');
        textarea.value = shareUrl;
        textarea.setAttribute('readonly', 'true');
        textarea.style.position = 'fixed';
        textarea.style.opacity = '0';
        document.body.appendChild(textarea);
        textarea.select();
        document.execCommand('copy');
        document.body.removeChild(textarea);
      }

      setShareCopied(true);
      if (shareCopyTimeoutRef.current) {
        clearTimeout(shareCopyTimeoutRef.current);
      }
      shareCopyTimeoutRef.current = setTimeout(() => setShareCopied(false), 2000);
    } catch (error) {
      console.error('❌ Failed to copy share link:', error);
      setShareError('Could not copy link to clipboard');
      setShareStatus('error');
    }
  }, [shareUrl]);
  const [isCodeContextExpanded, setIsCodeContextExpanded] = useState(false);

  const isStreamFinished = useMemo(() => {
    if (quizSession.completed) return true;
    if (Object.prototype.hasOwnProperty.call(quizSession, 'isStreaming')) {
      return !quizSession.isStreaming;
    }
    return false;
  }, [quizSession.completed, quizSession.isStreaming]);

  const totalStreamedQuestions = quizSession.questions?.length ?? 0;
  const answeredQuestions = Math.max(results.length, currentQuestionIndex + (showExplanations ? 1 : 0));
  const accuracyPercentage = answeredQuestions > 0 ? Math.round((score / answeredQuestions) * 100) : 0;

  // Timers: per-question and overall (increase as questions stream in)
  const [questionTimeTotal, setQuestionTimeTotal] = useState(0);
  const [questionTimeLeft, setQuestionTimeLeft] = useState(0);
  const [overallTimeTotal, setOverallTimeTotal] = useState(0);
  const [overallTimeLeft, setOverallTimeLeft] = useState(0);
  const lastAccumulatedCountRef = useRef(0);

  // Drive the loading bar and fetch when generating (must be before any early returns)
  useEffect(() => {
    if (!reportRequestId) return;

    let pct = 0;
    const id = setInterval(() => {
      pct = Math.min(95, pct + Math.random() * 12);
      setLoadingPct(Math.round(pct));
    }, 250);

    const abortController = new AbortController();
    let cancelled = false;
    const ticketsBuffer: any[] = [];

    setGeneratedTickets([]);
    setIsTicketStreamPending(true);
    setTicketStreamPlanned(null);

    const handleLine = (line: string) => {
      if (cancelled) return;
      try {
        const event = JSON.parse(line);
        if (event.type === 'ticket' && event.ticket) {
          ticketsBuffer.push(event.ticket);
          setGeneratedTickets([...ticketsBuffer]);
        } else if (event.type === 'meta' && typeof event.ticketsPlanned === 'number') {
          setTicketStreamPlanned(event.ticketsPlanned);
        } else if (event.type === 'error') {
          throw new Error(event.message || 'report-card-stream-error');
        }
      } catch (error) {
        console.error('❌ Failed to process report card stream line:', error, line);
      }
    };

    const processBuffer = (decoderState: { buffer: string; done: boolean }, flush = false) => {
      const { done } = decoderState;
      let { buffer } = decoderState;
      let newlineIndex = buffer.indexOf('\n');
      while (newlineIndex >= 0) {
        const line = buffer.slice(0, newlineIndex).trim();
        buffer = buffer.slice(newlineIndex + 1);
        if (line) handleLine(line);
        newlineIndex = buffer.indexOf('\n');
      }
      if ((flush || done) && buffer.trim().length > 0) {
        handleLine(buffer.trim());
        buffer = '';
      }
      decoderState.buffer = buffer;
    };

    (async () => {
      const decoderState = { buffer: '', done: false };
      const decoder = new TextDecoder();
      try {
        console.log(`🚀 Streaming /api/reportCard request ${reportRequestId} with`, results.length, 'results');
        const res = await fetch('/api/reportCard?stream=1', {
          method: 'POST',
          headers: { 'Content-Type': 'application/json' },
          body: JSON.stringify({ results, failedQuestions }),
          signal: abortController.signal
        });

        if (!res.ok || !res.body) {
          const errorText = await res.text().catch(() => '');
          throw new Error(`Report card request failed: ${res.status} ${errorText}`);
        }

        const reader = res.body.getReader();
        setShowResults(true);
        setIsGeneratingReport(false);

        while (true) {
          const { value, done } = await reader.read();
          decoderState.done = done;
          if (value) {
            decoderState.buffer += decoder.decode(value, { stream: !done });
            processBuffer(decoderState);
          }
          if (done) break;
        }

        // Flush any remaining buffered content
        decoderState.buffer += decoder.decode(new Uint8Array(), { stream: false });
        processBuffer(decoderState, true);

        if (!cancelled) {
          setGeneratedTickets([...ticketsBuffer]);
        }
      } catch (e) {
        if ((e as Error)?.name === 'AbortError') return;
        console.error('reportCard error', e);
      } finally {
        if (!cancelled) {
          setLoadingPct(100);
          setIsGeneratingReport(false);
          setShowResults(true);
          setReportRequestId(null);
          setIsTicketStreamPending(false);
          setTicketStreamPlanned(null);
        }
      }
    })();

    return () => {
      cancelled = true;
      clearInterval(id);
      abortController.abort();
    };
  }, [reportRequestId, results, failedQuestions]);

  useEffect(() => {
    return () => {
      if (shareCopyTimeoutRef.current) {
        clearTimeout(shareCopyTimeoutRef.current);
      }
    };
  }, []);

  const totalQuestions = Array.isArray(quizSession.questions) ? quizSession.questions.length : 0;
  const hasQuestion = totalQuestions > 0 && currentQuestionIndex < totalQuestions;
  const currentQuestion: any = hasQuestion ? quizSession.questions[currentQuestionIndex] : undefined;
  const codeContextLineCount = typeof currentQuestion?.codeContext === 'string' ? currentQuestion.codeContext.split('\n').length : 0;
  const shouldClampCodeContext = codeContextLineCount > 36;

  useEffect(() => {
    setIsCodeContextExpanded(false);
  }, [currentQuestionIndex]);

  useEffect(() => {
    setIsVariantCodeExpanded(false);
  }, [currentVariantIndex, currentQuestionIndex]);

  // Reset saved-results flag when session changes
  useEffect(() => {
    setHasSavedResults(false);
  }, [quizSession?.id]);

  const persistQuizResults = useCallback(async () => {
    if (hasSavedResults) return;
    if (!user) {
      console.log('⚠️ [QuizInterface] Skipping quiz result save - anonymous session');
      return;
    }
    if (!quizSession?.repositoryInfo) {
      console.warn('⚠️ [QuizInterface] Missing repository info, cannot save quiz results');
      return;
    }
    if (results.length === 0) {
      console.log('⚠️ [QuizInterface] No recorded results yet, skipping save');
      return;
    }

    try {
      const { owner, repo } = quizSession.repositoryInfo;
      const repoUrl = `https://github.com/${owner}/${repo}`;
      const repoName = `${owner}/${repo}`;
      const detectedLanguage = results.find(r => r.language)?.language || undefined;

      console.log('💾 [QuizInterface] Persisting quiz results:', {
        repoUrl,
        score,
        totalQuestions,
        resultsCount: results.length
      });

      await saveQuizResults(
        user.uid,
        repoUrl,
        repoName,
        score,
        totalQuestions,
        results,
        quizSession.id,
        detectedLanguage ?? undefined,
        undefined
      );

      setHasSavedResults(true);
      console.log('✅ [QuizInterface] Quiz results saved successfully');
    } catch (error) {
      console.error('❌ [QuizInterface] Failed to save quiz results:', error);
    }
  }, [
    hasSavedResults,
    user?.uid,
    quizSession?.repositoryInfo?.owner,
    quizSession?.repositoryInfo?.repo,
    quizSession?.id,
    results,
    score,
    totalQuestions
  ]);

  useEffect(() => {
    if (!hasSavedResults && (showReportPrompt || showResults)) {
      void persistQuizResults();
    }
  }, [hasSavedResults, showReportPrompt, showResults, persistQuizResults]);

  // Utility: derive seconds based on code line counts (6s per line)
  function computeTimeForQuestion(q: any): number {
    try {
      let source = '';
      if (q?.codeContext && typeof q.codeContext === 'string') {
        source = q.codeContext as string;
      } else if (q?.type === 'function-variant' && Array.isArray(q?.variants) && q.variants[0]?.code) {
        source = q.variants[0].code as string;
      } else if (q?.type === 'order-sequence' && Array.isArray(q?.steps)) {
        source = (q.steps as any[]).map(s => s?.code || '').join('\n');
      } else if (typeof q?.question === 'string') {
        // fallback: approximate from question text length (6s per approx line)
        const approxLines = Math.ceil((q.question as string).length / 60);
        return Math.max(30, Math.min(15 * 60, approxLines * 6));
      }
      const lineCount = Math.max(1, String(source).split('\n').length);
      // 6 seconds per line, clamp between 30s and 15m
      return Math.max(30, Math.min(15 * 60, lineCount * 6));
    } catch {
      return 60; // safe fallback
    }
  }

  function formatTime(totalSeconds: number): string {
    const s = Math.max(0, Math.floor(totalSeconds));
    const m = Math.floor(s / 60);
    const r = s % 60;
    return `${m}:${r.toString().padStart(2, '0')}`;
  }

  // Reset variant index and explanations when question changes
  useEffect(() => {
    setCurrentVariantIndex(0);
    setShowExplanations(false); // Reset explanations for new question
  }, [currentQuestion]);

  // Establish per-question time on question change
  useEffect(() => {
    if (!hasQuestion) return;
    const secs = computeTimeForQuestion(currentQuestion);
    setQuestionTimeTotal(secs);
    setQuestionTimeLeft(secs);
  }, [hasQuestion, currentQuestion]);

  // Accumulate overall time as questions stream in
  useEffect(() => {
    const count = Array.isArray(quizSession.questions) ? quizSession.questions.length : 0;
    if (count > lastAccumulatedCountRef.current) {
      let add = 0;
      for (let i = lastAccumulatedCountRef.current; i < count; i++) {
        const q = quizSession.questions[i];
        add += computeTimeForQuestion(q);
      }
      setOverallTimeTotal(prev => prev + add);
      setOverallTimeLeft(prev => prev + add);
      lastAccumulatedCountRef.current = count;
    }
  }, [quizSession?.questions?.length]);

  // Ticking interval (pause while showing explanations)
  useEffect(() => {
    if (showExplanations) return;
    if (!hasQuestion) return;
    const id = setInterval(() => {
      setQuestionTimeLeft(prev => (prev > 0 ? prev - 1 : 0));
      setOverallTimeLeft(prev => (prev > 0 ? prev - 1 : 0));
    }, 1000);
    return () => clearInterval(id);
  }, [showExplanations, hasQuestion, currentQuestionIndex]);

  const handleAnswerSelect = (answer: string) => {
    if (!hasQuestion) return;
    if (currentQuestion.type === 'multiple-choice' || currentQuestion.type === 'fill-blank' || currentQuestion.type === 'function-variant' || currentQuestion.type === 'true-false') {
      setSelectedAnswers([answer]);
    } else if (currentQuestion.type === 'select-all') {
      setSelectedAnswers(prev => 
        prev.includes(answer) 
          ? prev.filter(a => a !== answer)
          : [...prev, answer]
      );
    } else if (currentQuestion.type === 'order-sequence') {
      // For order-sequence, we handle this in the drag-and-drop UI
      // This function is not used for order-sequence
    }
  };

  const handleSubmitAnswer = () => {
    if (!hasQuestion || selectedAnswers.length === 0) return;

    let isCorrect = false;
    let correctAnswersResolved: string[] = [];
    
    if (currentQuestion.type === 'function-variant') {
      // For function-variant, find the correct variant
      const correctVariant = currentQuestion.variants?.find((v: any) => v.isCorrect);
      isCorrect = correctVariant ? selectedAnswers.includes(correctVariant.id) : false;
      correctAnswersResolved = correctVariant ? [correctVariant.id] : [];
    } else if (currentQuestion.type === 'order-sequence') {
      // Support multiple valid orders and partial-order constraints
      const correctOrder = currentQuestion.correctOrder || [];
      const acceptableOrders = Array.isArray(currentQuestion.acceptableOrders) ? currentQuestion.acceptableOrders : [];
      const constraints = Array.isArray(currentQuestion.constraints) ? currentQuestion.constraints : [];

      const exactMatch = () => (
        selectedAnswers.length === correctOrder.length &&
        selectedAnswers.every((stepId: string, index: number) => stepId === correctOrder[index])
      );

      const matchesAnyAcceptable = () => (
        acceptableOrders.some((ord: string[]) => (
          Array.isArray(ord) &&
          selectedAnswers.length === ord.length &&
          selectedAnswers.every((id: string, idx: number) => id === ord[idx])
        ))
      );

      const satisfiesConstraints = () => {
        if (!constraints || constraints.length === 0) return false;
        const pos = new Map<string, number>();
        selectedAnswers.forEach((id: string, idx: number) => pos.set(id, idx));
        const allPrecedenceHold = constraints.every((c: any) => {
          let before: string | undefined;
          let after: string | undefined;
          if (Array.isArray(c) && c.length === 2) {
            [before, after] = c as [string, string];
          } else if (c && typeof c === 'object' && 'before' in c && 'after' in c) {
            before = c.before;
            after = c.after;
          }
          if (!before || !after) return false;
          const i = pos.get(before);
          const j = pos.get(after);
          return i !== undefined && j !== undefined && i < j;
        });
        // require same length to avoid partial sequences being counted
        return allPrecedenceHold && selectedAnswers.length === correctOrder.length;
      };

      isCorrect = exactMatch() || matchesAnyAcceptable() || satisfiesConstraints();
      correctAnswersResolved = Array.isArray(correctOrder) ? [...correctOrder] : [];
    } else if (currentQuestion.type === 'select-all') {
      // For select-all, check if selected answers match the correct indices
      const correctAnswers = currentQuestion.correctAnswers || [];
      
      // Debug: Log the actual data structure
      console.log('🔍 Select-All Debug:', {
        correctAnswers,
        correctAnswersType: typeof correctAnswers[0],
        selectedAnswers,
        options: currentQuestion.options
      });
      
      // Convert letter answers (A, B, C) to option indices
      const correctIndices = correctAnswers.map((letter: string) => {
        const charCode = letter.charCodeAt(0);
        return charCode - 65; // A=0, B=1, C=2, etc.
      });
      
      // Get the actual option texts that are correct
      const correctOptions = correctIndices.map((index: number) => currentQuestion.options[index]);
      
      console.log('🔍 Select-All Debug (processed):', {
        correctIndices,
        correctOptions
      });
      
      // For select-all questions, give partial credit:
      // - No incorrect selections (all selected must be correct)
      // - At least one correct selection
      const hasCorrectSelections = selectedAnswers.some((answer: string) => correctOptions.includes(answer));
      const hasIncorrectSelections = selectedAnswers.some((answer: string) => !correctOptions.includes(answer));
      
      // Answer is correct if: has correct selections AND no incorrect selections
      isCorrect = hasCorrectSelections && !hasIncorrectSelections;
      correctAnswersResolved = correctOptions.filter(Boolean);
      
      console.log('🔍 Select-All Final Debug:', {
        selectedAnswers,
        correctOptions,
        hasCorrectSelections,
        hasIncorrectSelections,
        finalResult: isCorrect
      });
    } else {
      // For other question types
      isCorrect = Array.isArray(currentQuestion.correctAnswer)
        ? (currentQuestion.correctAnswer as string[]).every((answer: string) => selectedAnswers.includes(answer)) &&
          selectedAnswers.every((answer: string) => (currentQuestion.correctAnswer as string[]).includes(answer))
        : selectedAnswers.includes(currentQuestion.correctAnswer);
      correctAnswersResolved = Array.isArray(currentQuestion.correctAnswer)
        ? [...(currentQuestion.correctAnswer as string[])]
        : [currentQuestion.correctAnswer];
    }

    // Record result for this question
    const qId = (currentQuestion.id && String(currentQuestion.id)) || String(currentQuestionIndex + 1);
    const lang = currentQuestion.language || null;
    const sanitizedExplanation = sanitizeExplanation(currentQuestion.explanation);
    const resultEntry: QuestionResult = {
      questionId: qId,
      type: currentQuestion.type,
      language: lang,
      isCorrect,
      selectedAnswers: [...selectedAnswers],
      correctAnswers: correctAnswersResolved.filter(Boolean)
    };
    setResults(prev => {
      if (prev.some(r => r.questionId === qId)) return prev;
      return [...prev, resultEntry];
    });

    // Store full question data for failed questions
    if (!isCorrect) {
      const failedQuestion: FailedQuestion = {
        questionId: qId,
        type: currentQuestion.type,
        language: lang,
        question: currentQuestion.question || '',
        codeContext: currentQuestion.codeContext,
        selectedAnswers: [...selectedAnswers],
        correctAnswers: correctAnswersResolved.filter(Boolean),
        explanation: sanitizedExplanation,
        variants: currentQuestion.variants,
        steps: currentQuestion.steps,
        options: currentQuestion.options
      };
      setFailedQuestions(prev => {
        if (prev.some(fq => fq.questionId === qId)) return prev;
        return [...prev, failedQuestion];
      });
    }

    if (isCorrect) {
      setScore(prev => prev + 1);
      setShowExplanations(true);
      console.log('✅ Answer correct - showing explanations');
    } else {
      // Decrement lives, apply time penalty, and pause timers until next
      const nextLives = Math.max(0, lives - 1);
      setLives(nextLives);
      const penalty = Math.min(60, Math.ceil(questionTimeTotal * 0.25));
      setQuestionTimeLeft(0);
      setOverallTimeLeft(prev => Math.max(0, prev - penalty));
      if (nextLives === 0) {
        // End quiz immediately on zero lives → show report prompt
        setShowReportPrompt(true);
      } else {
        setShowExplanations(true);
        console.log('❌ Answer incorrect - showing explanations');
      }
    }
    
    // Debug: Check if current question has distractors
    if (currentQuestion.type === 'order-sequence' && currentQuestion.steps) {
      const distractors = currentQuestion.steps.filter((step: any) => step.isDistractor);
      console.log('🔍 Order sequence question - distractors found:', distractors.length, distractors);
    }
  };

  const handleNextQuestion = () => {
    const nextIndex = currentQuestionIndex + 1;
    const nextAvailable = nextIndex < totalQuestions;
    
    // Check if we're trying to finish the quiz before streaming is complete
    const isFinishingQuiz = !nextAvailable;
    const isStreamingComplete = isStreamFinished;
    
    // If finishing while streaming, show "slow down tiger" message and prevent finishing
    if (isFinishingQuiz && !isStreamingComplete) {
      setShowStreamingWarning(true);
      setTimeout(() => setShowStreamingWarning(false), 3000);
      return; // Don't allow finishing the quiz
    }
    
    if (nextAvailable) {
      setCurrentQuestionIndex(currentQuestionIndex + 1);
      setSelectedAnswers([]);
      setCurrentVariantIndex(0);
      setShowExplanations(false);
    } else {
      // Finished quiz → prompt to view report card
      setShowReportPrompt(true);
    }
  };

  const handleRetry = () => {
    setCurrentQuestionIndex(0);
    setSelectedAnswers([]);
    setShowResults(false);
    setScore(0);
    setLives(STARTING_LIVES);
    setCurrentVariantIndex(0);
    setShowExplanations(false);
    setResults([]);
    setFailedQuestions([]);
    setPollUpdatedQuestions(new Set());
  };

  const handleVariantNavigation = (direction: 'prev' | 'next') => {
    if (currentQuestion.type === 'function-variant' && currentQuestion.variants) {
      if (direction === 'prev' && currentVariantIndex > 0) {
        setCurrentVariantIndex(currentVariantIndex - 1);
      } else if (direction === 'next' && currentVariantIndex < currentQuestion.variants.length - 1) {
        setCurrentVariantIndex(currentVariantIndex + 1);
      }
    }
  };

  const handleVariantSelect = (variantId: string) => {
    setSelectedAnswers([variantId]);
  };

  const handleQuestionRating = async (questionId: string, rating: 'up' | 'down') => {
    console.log(`🚨 [QuizInterface] handleQuestionRating called with:`, { questionId, rating });
    console.log(`🚨 [QuizInterface] Full quizSession:`, quizSession);
    
    console.log(`📊 Question ${questionId} rated as: ${rating}`);

    const repoUrl = quizSession.repositoryInfo ? `https://github.com/${quizSession.repositoryInfo.owner}/${quizSession.repositoryInfo.repo}` : undefined;

    if (user?.uid) {
      try {
        await rateQuestion(questionId, user.uid, rating, repoUrl);
      } catch (error) {
        const message = (error as Error).message || '';
        if (message.includes('already rated')) {
          console.warn(`⚠️ User ${user?.uid} already rated question ${questionId}`);
          return;
        } else {
          console.error('❌ Error recording question rating:', error);
          return;
        }
      }
    } else {
      console.warn('❌ [QuizInterface] Cannot record rating without authenticated user');
      return;
    }

    setQuestionRatings(prev => ({
      ...prev,
      [questionId]: rating
    }));

    // Auto-save to question bank on upvote
    console.log(`🚨 [QuizInterface] Checking conditions:`, { 
      isUpvote: rating === 'up', 
      hasRepositoryInfo: !!quizSession.repositoryInfo,
      repositoryInfo: quizSession.repositoryInfo 
    });
    
    if (rating === 'up' && quizSession.repositoryInfo) {
      try {
        if (!repoUrl) {
          console.warn('❌ [QuizInterface] Missing repository URL while trying to save question to bank');
          return;
        }

        const currentQuestion = quizSession.questions.find(q => q.id === questionId);
        
        console.log(`🔍 [QuizInterface] Upvoting question:`, currentQuestion);
        console.log(`🔍 [QuizInterface] Repository URL:`, repoUrl);
        
        if (currentQuestion) {
          // Attach repoUrl to the question before saving
          const questionWithRepo = {
            ...currentQuestion,
            repoUrl: repoUrl
          };
          
          console.log(`🚨 [QuizInterface] About to call addQuestionToBank with complete data...`);
          console.log(`🚨 [QuizInterface] Question validation check:`, {
            hasId: !!questionWithRepo.id,
            hasType: !!questionWithRepo.type,
            hasQuestion: !!questionWithRepo.question,
            hasOptions: !!questionWithRepo.options,
            hasCorrectAnswer: !!questionWithRepo.correctAnswer,
            hasVariants: !!questionWithRepo.variants,
            hasSteps: !!(questionWithRepo as any).steps
          });
          
          await addQuestionToBank(repoUrl, questionWithRepo as any, 85); // Start with high quality score
          console.log(`✅ Question added to ${repoUrl} question bank!`);
        } else {
          console.warn(`❌ [QuizInterface] Could not find question with ID: ${questionId}`);
        }
      } catch (error) {
        console.error('❌ Error adding question to bank:', error);
        console.error('❌ Error details:', (error as Error).message);
        console.error('❌ Error stack:', (error as Error).stack);
      }
    } else {
      console.log(`❌ [QuizInterface] Not saving to question bank:`, { 
        reason: rating !== 'up' ? 'not upvote' : 'no repository info',
        hasRepositoryInfo: !!quizSession.repositoryInfo,
        repositoryInfo: quizSession.repositoryInfo
      });
    }
    
  };

  const handlePollUpdate = (questionId: string, isCorrect: boolean) => {
    console.log(`📈 [QuizInterface] Poll update: Question ${questionId} - ${isCorrect ? 'PASSED' : 'FAILED'}`);
    console.log(`📈 [QuizInterface] Current pollUpdatedQuestions:`, Array.from(pollUpdatedQuestions));
    // Track that this question has been polled
    setPollUpdatedQuestions(prev => {
      const newSet = new Set([...prev, questionId]);
      console.log(`📈 [QuizInterface] Updated pollUpdatedQuestions:`, Array.from(newSet));
      return newSet;
    });
    // TODO: Save to Firebase when ready
  };

  const renderQuestion = () => {
    switch (currentQuestion.type) {
      case 'multiple-choice':
        return (
          <div className="space-y-4">
            {currentQuestion.options?.map((option: string, index: number) => (
              <button
                key={index}
                onClick={() => handleAnswerSelect(option)}
                className={`w-full text-left p-4 rounded-lg border-2 transition-all ${
                  selectedAnswers.includes(option)
                    ? 'border-blue-500 bg-blue-50 dark:bg-blue-900/20'
                    : 'border-gray-200 dark:border-gray-600 hover:border-gray-300 dark:hover:border-gray-500'
                }`}
              >
                <div className="flex items-start gap-3">
                  <div className={`w-6 h-6 rounded-full border-2 flex items-center justify-center ${
                    selectedAnswers.includes(option)
                      ? 'border-blue-500 bg-blue-500'
                      : 'border-gray-300 dark:border-gray-600'
                  }`}>
                    {selectedAnswers.includes(option) && (
                      <div className="w-2 h-2 bg-white rounded-full"></div>
                    )}
                  </div>
                  <span className="text-lg leading-relaxed break-words">{option}</span>
                </div>
              </button>
            ))}
          </div>
        );

      case 'fill-blank':
        // Render a Duolingo-like drag-to-fill experience
        // Find the blank and render a drop zone that accepts option chips
        const qText = currentQuestion.question || '';
        const parts = qText.split('____');
        const filledToken = selectedAnswers[0];
        return (
          <div className="space-y-6">
            <div className="bg-gray-50 dark:bg-gray-700 rounded-xl p-4 border border-gray-200 dark:border-gray-600">
              <p className="text-base text-gray-700 dark:text-gray-200 font-mono whitespace-pre-wrap">
                {parts[0]}
                <span
                  onDragOver={(e) => e.preventDefault()}
                  onDrop={(e) => {
                    e.preventDefault();
                    const token = e.dataTransfer.getData('text/plain');
                    if (token) handleAnswerSelect(token);
                  }}
                  className={`inline-flex items-center px-3 py-1 rounded-md border-2 mx-1 select-none ${
                    filledToken
                      ? 'border-green-500 bg-green-50 dark:bg-green-900/20 text-green-700 dark:text-green-200'
                      : 'border-dashed border-blue-400 text-blue-600 dark:text-blue-300'
                  }`}
                  role="button"
                >
                  {filledToken || '____'}
                </span>
                {parts.length > 1 ? parts[1] : ''}
              </p>
              <p className="mt-2 text-xs text-gray-500 dark:text-gray-400">Tip: drag a token below into the blank or click a token to select.</p>
            </div>

            {/* Draggable tokens */}
            <div className="flex flex-wrap gap-3">
              {currentQuestion.options?.map((option: string, index: number) => (
                <button
                  key={index}
                  draggable
                  onDragStart={(e) => e.dataTransfer.setData('text/plain', option)}
                  onClick={() => handleAnswerSelect(option)}
                  className={`px-4 py-2 rounded-full border-2 text-sm font-medium transition-all ${
                    selectedAnswers.includes(option)
                      ? 'border-blue-600 bg-blue-50 dark:bg-blue-900/20 text-blue-700 dark:text-blue-200'
                      : 'border-gray-300 dark:border-gray-600 hover:border-gray-400 dark:hover:border-gray-500'
                  }`}
                >
                  {option}
                </button>
              ))}
            </div>
          </div>
        );

      case 'function-variant':
        if (!currentQuestion.variants || currentQuestion.variants.length === 0) {
          return <div>No variants available</div>;
        }

        const currentVariant = currentQuestion.variants[currentVariantIndex];
        const totalVariants = currentQuestion.variants.length;
        const isFirstVariant = currentVariantIndex === 0;
        const isLastVariant = currentVariantIndex === totalVariants - 1;
        
        // Use language from quiz JSON if available
        console.log('🔍 Function-variant question data:', { 
          language: currentQuestion.language, 
          languageColor: currentQuestion.languageColor,
          languageBgColor: currentQuestion.languageBgColor 
        });
        const fvLang = currentQuestion.language 
          ? { name: currentQuestion.language, color: currentQuestion.languageColor || 'text-gray-600', bgColor: currentQuestion.languageBgColor || 'bg-gray-100' }
          : detectLanguage(''); // fallback
        console.log('🎨 Using language badge:', fvLang);
        const variantLineCount = typeof currentVariant?.code === 'string' ? currentVariant.code.split('\n').length : 0;
        const shouldClampVariant = variantLineCount > 36;

        return (
          <div className="space-y-6 sm:space-y-8">
            {/* Navigation Header */}
            <div className="flex flex-col sm:flex-row sm:items-center sm:justify-between gap-3 sm:gap-0 bg-gray-50 dark:bg-gray-700 p-4 sm:p-6 rounded-xl">
              <button
                onClick={() => handleVariantNavigation('prev')}
                disabled={isFirstVariant}
                className={`flex items-center justify-center gap-2 px-4 py-3 rounded-lg transition-all font-medium w-full sm:w-auto ${
                  isFirstVariant
                    ? 'text-gray-400 cursor-not-allowed'
                    : 'text-blue-600 hover:text-blue-700 hover:bg-blue-50 dark:hover:bg-blue-900/20'
                }`}
              >
                <svg className="w-6 h-6" fill="none" stroke="currentColor" viewBox="0 0 24 24">
                  <path strokeLinecap="round" strokeLinejoin="round" strokeWidth={2} d="M15 19l-7-7 7-7" />
                </svg>
                <span className="text-sm sm:text-base">Previous</span>
              </button>

              <div className="text-center">
                <div className="text-xl font-bold text-gray-900 dark:text-white mb-1">
                  Variant {currentVariantIndex + 1} of {totalVariants}
                </div>
                <div className="text-base text-gray-600 dark:text-gray-400 font-medium">
                  Option {currentVariantIndex + 1}
                </div>
              </div>

              <button
                onClick={() => handleVariantNavigation('next')}
                disabled={isLastVariant}
                className={`flex items-center justify-center gap-2 px-4 py-3 rounded-lg transition-all font-medium w-full sm:w-auto ${
                  isLastVariant
                    ? 'text-gray-400 cursor-not-allowed'
                    : 'text-blue-600 hover:text-blue-700 hover:bg-blue-50 dark:hover:bg-blue-900/20'
                }`}
              >
                <span className="text-sm sm:text-base">Next</span>
                <svg className="w-6 h-6" fill="none" stroke="currentColor" viewBox="0 0 24 24">
                  <path strokeLinecap="round" strokeLinejoin="round" strokeWidth={2} d="M9 5l7 7-7 7" />
                </svg>
              </button>
            </div>

            {/* Code Display */}
            <div className="rounded-lg border border-gray-200 dark:border-gray-700 overflow-hidden">
              <div className="flex items-center justify-between px-4 py-3 bg-[#1e1e1e] border-b border-gray-700">
                <p className="text-sm text-gray-300 font-medium">
                  Analyze this code variant and determine if it&apos;s correct
                </p>
                <span className={`inline-block px-2 py-0.5 text-xs font-semibold rounded ${fvLang.bgColor} ${fvLang.color}`}>
                  {fvLang.name}
                </span>
              </div>
<<<<<<< HEAD
              <div className={`relative ${shouldClampVariant && !isVariantCodeExpanded ? 'max-h-72 overflow-hidden' : ''}`}>
                <div className={`overflow-x-auto ${shouldClampVariant && !isVariantCodeExpanded ? 'max-h-72 overflow-y-auto' : 'overflow-y-auto'}`}>
                  <SyntaxHighlighter
                    language={getHighlighterLanguage(fvLang.name)}
                    style={vscDarkPlus}
                    customStyle={{
                      margin: 0,
                      padding: '1rem',
                      fontSize: '0.875rem',
                      lineHeight: '1.6',
                      borderRadius: 0,
                      width: '100%'
                    }}
                    wrapLongLines={true}
                    showLineNumbers={true}
                  >
                    {currentVariant.code}
                  </SyntaxHighlighter>
                </div>
                {shouldClampVariant && !isVariantCodeExpanded && (
                  <div className="pointer-events-none absolute inset-x-0 bottom-0 h-16 bg-gradient-to-t from-[#1e1e1e] via-[#1e1e1e]/80 to-transparent" />
                )}
=======
              
              <div className="overflow-x-auto">
                <SyntaxHighlighter
                  language={getHighlighterLanguage(fvLang.name)}
                  style={vscDarkPlus}
                  customStyle={{
                    margin: 0,
                    padding: '1.5rem',
                    fontSize: '0.9375rem',
                    lineHeight: '1.6',
                    borderRadius: 0,
                    minWidth: '100%'
                  }}
                  showLineNumbers={true}
                  wrapLongLines={true}
                >
                  {currentVariant.code}
                </SyntaxHighlighter>
>>>>>>> 45d7b735
              </div>
              {shouldClampVariant && (
                <div className="px-4 py-3 border-t border-gray-200 dark:border-gray-700 bg-gray-50 dark:bg-gray-700/60 flex justify-center">
                  <button
                    onClick={() => setIsVariantCodeExpanded((prev) => !prev)}
                    className="text-sm font-medium text-blue-600 hover:text-blue-700 dark:text-blue-300 dark:hover:text-blue-200 transition-colors"
                  >
                    {isVariantCodeExpanded ? 'Collapse Code' : 'Expand Full Code'}
                  </button>
                </div>
              )}
            </div>

            {/* Action Buttons */}
            <div className="flex flex-col sm:flex-row gap-3 sm:gap-4">
              <button
                onClick={() => handleVariantSelect(currentVariant.id)}
                className={`flex-1 py-3 px-6 rounded-lg font-medium transition-all ${
                  selectedAnswers.includes(currentVariant.id)
                    ? 'bg-green-600 text-white hover:bg-green-700'
                    : 'bg-blue-600 text-white hover:bg-blue-700'
                }`}
              >
                {selectedAnswers.includes(currentVariant.id) ? '✓ Selected' : 'Select This Variant'}
              </button>
              
              {!isLastVariant && (
                <button
                  onClick={() => handleVariantNavigation('next')}
                  className="w-full sm:w-auto flex-1 sm:flex-none py-3 px-6 rounded-lg font-medium bg-gray-200 dark:bg-gray-600 text-gray-700 dark:text-gray-300 hover:bg-gray-300 dark:hover:bg-gray-500 transition-colors"
                >
                  Skip to Next
                </button>
              )}
            </div>

            {/* Progress Indicator */}
            <div className="flex justify-center space-x-2">
              {currentQuestion.variants.map((_: any, index: number) => (
                <button
                  key={index}
                  onClick={() => setCurrentVariantIndex(index)}
                  className={`w-4 h-4 rounded-full transition-all hover:scale-110 ${
                    index === currentVariantIndex
                      ? 'bg-blue-600 shadow-lg'
                      : 'bg-gray-300 dark:bg-gray-600 hover:bg-gray-400 dark:hover:bg-gray-500'
                  }`}
                />
              ))}
            </div>
          </div>
        );

      case 'order-sequence':
        // Calculate how many correct steps are needed
        const correctStepCount = currentQuestion.correctOrder?.length || 0;
        const stepsRemaining = Math.max(0, correctStepCount - selectedAnswers.length);
        const isAtLimit = selectedAnswers.length >= correctStepCount;
        
        // Use language from quiz JSON if available, otherwise detect
        console.log('🔍 Order-sequence question data:', { 
          language: currentQuestion.language, 
          languageColor: currentQuestion.languageColor,
          languageBgColor: currentQuestion.languageBgColor 
        });
        const quizLang = currentQuestion.language 
          ? { name: currentQuestion.language, color: currentQuestion.languageColor || 'text-gray-600', bgColor: currentQuestion.languageBgColor || 'bg-gray-100' }
          : detectLanguage(''); // fallback
        console.log('🎨 Using language badge:', quizLang);
        
        return (
          <div className="space-y-6">
            {/* Language Badge at Top */}
            <div className="flex items-center justify-between">
              <span className={`inline-block px-3 py-1 text-sm font-semibold rounded ${quizLang.bgColor} ${quizLang.color}`}>
                {quizLang.name}
              </span>
            </div>
            
            {/* Instructions */}
            <div className="bg-blue-50 dark:bg-blue-900/20 border border-blue-200 dark:border-blue-800 rounded-lg p-4">
              <div className="flex items-center justify-between">
                <div>
                  <p className="text-blue-800 dark:text-blue-200 text-sm font-medium">
                    💡 Click on steps or drag and drop to arrange them in the correct execution order for this function
                  </p>
                  <p className="text-blue-700 dark:text-blue-300 text-xs mt-1">
                    Pay attention to dependencies, async operations, and error handling patterns
                  </p>
                </div>
                <div className="ml-4 text-right">
                  <div className="text-2xl font-bold text-blue-900 dark:text-blue-100">
                    {stepsRemaining}
                  </div>
                  <div className="text-xs text-blue-700 dark:text-blue-300 font-medium">
                    {stepsRemaining === 1 ? 'step left' : 'steps left'}
                  </div>
                </div>
              </div>
            </div>

            {/* Draggable Steps Bank */}
            <div className="space-y-3">
              <h3 className="text-lg font-semibold text-gray-900 dark:text-white">
                Available Steps:
                {isAtLimit && (
                  <span className="ml-3 text-sm text-orange-600 dark:text-orange-400 font-normal">
                    ⚠️ Step limit reached - remove a step from your answer to add a different one
                  </span>
                )}
              </h3>
              <div className="grid gap-3">
                {currentQuestion.steps?.map((step: any, index: number) => {
                  const isAlreadySelected = selectedAnswers.includes(step.id);
                  const isDisabled = isAtLimit && !isAlreadySelected;
                  
                  return (
                    <div
                      key={step.id}
                      draggable={!isDisabled}
                      className={`p-4 bg-white dark:bg-gray-800 border-2 rounded-lg transition-all ${
                        isDisabled ? 'opacity-30 cursor-not-allowed' : 'cursor-pointer hover:border-blue-300 dark:hover:border-blue-500'
                      } ${
                        isAlreadySelected ? 'opacity-50' : ''
                      } ${
                        showExplanations && step.isDistractor 
                          ? 'border-orange-300 dark:border-orange-600 bg-orange-50 dark:bg-orange-900/20' 
                          : 'border-gray-200 dark:border-gray-600'
                      }`}
                      onDragStart={(e) => {
                        if (isDisabled) {
                          e.preventDefault();
                          return;
                        }
                        e.dataTransfer.setData('text/plain', step.id);
                      }}
                      onClick={() => {
                        if (isDisabled || isAlreadySelected) return;
                        
                        // Add step to selected answers (click-to-add functionality)
                        setSelectedAnswers(prev => [...prev, step.id]);
                      }}
                    >
                      <div className="flex flex-col sm:flex-row sm:items-start sm:space-x-3 space-y-3 sm:space-y-0">
                        <div className={`w-6 h-6 rounded-full flex items-center justify-center text-sm font-medium ${
                          showExplanations && step.isDistractor 
                            ? 'bg-orange-200 dark:bg-orange-800 text-orange-700 dark:text-orange-300' 
                            : 'bg-gray-100 dark:bg-gray-700 text-gray-600 dark:text-gray-400'
                        }`}>
                          {showExplanations && step.isDistractor ? '⚠️' : (isAlreadySelected ? '✓' : '+')}
                        </div>
                        <div className="flex-1 min-w-0 w-full">
                          <div className="overflow-x-auto">
                            <pre className="text-sm font-mono text-gray-800 dark:text-gray-200 whitespace-pre-wrap break-words">
                              {step.code}
                            </pre>
                          </div>
                        {showExplanations && (
                          <p className={`text-xs mt-1 ${
                            step.isDistractor 
                              ? 'text-orange-600 dark:text-orange-400' 
                              : 'text-gray-500 dark:text-gray-400'
                          }`}>
                            {sanitizeExplanation(step.explanation)}
                          </p>
                        )}
                        {showExplanations && step.isDistractor && (
                          <span className="inline-block mt-1 px-2 py-1 text-xs bg-orange-200 dark:bg-orange-800 text-orange-800 dark:text-orange-200 rounded-full">
                            Distractor
                          </span>
                        )}
                      </div>
                    </div>
                  </div>
                  );
                })}
              </div>
            </div>

            {/* Drop Zone for Ordered Steps */}
            <div className="space-y-3">
              <h3 className="text-lg font-semibold text-gray-900 dark:text-white">
                Correct Order:
                <span className="ml-3 text-sm text-gray-600 dark:text-gray-400 font-normal">
                  ({selectedAnswers.length} / {correctStepCount} steps)
                </span>
              </h3>
              <div
                className="min-h-[200px] border-2 border-dashed border-gray-300 dark:border-gray-600 rounded-lg p-4 bg-gray-50 dark:bg-gray-700"
                onDragOver={(e) => {
                  e.preventDefault();
                  e.currentTarget.classList.add('border-blue-400', 'bg-blue-50', 'dark:bg-blue-900/20');
                }}
                onDragLeave={(e) => {
                  e.currentTarget.classList.remove('border-blue-400', 'bg-blue-50', 'dark:bg-blue-900/20');
                }}
                onDrop={(e) => {
                  e.preventDefault();
                  e.currentTarget.classList.remove('border-blue-400', 'bg-blue-50', 'dark:bg-blue-900/20');
                  const stepId = e.dataTransfer.getData('text/plain');
                  if (!stepId) return;
                  
                  setSelectedAnswers(prev => {
                    const next = [...prev];
                    const existingIdx = next.indexOf(stepId);
                    
                    if (existingIdx >= 0) {
                      // Already selected - just reorder to end
                      next.splice(existingIdx, 1);
                      next.push(stepId);
                      return next;
                    }
                    
                    // Not selected yet - check limit
                    if (next.length >= correctStepCount) {
                      console.log('⚠️ Cannot add more steps - limit reached');
                      return prev; // Don't add, return unchanged
                    }
                    
                    // Add to end
                    next.push(stepId);
                    return next;
                  });
                }}
              >
                {selectedAnswers.length === 0 ? (
                  <div className="text-center text-gray-500 dark:text-gray-400 py-8">
                    <p>Drag {correctStepCount} step{correctStepCount === 1 ? '' : 's'} here to build the correct order</p>
                  </div>
                ) : (
                  <div className="space-y-2">
                    {selectedAnswers.map((stepId, index) => {
                      const step = currentQuestion.steps?.find((s: any) => s.id === stepId);
                      if (!step) return null;
                      return (
                        <div
                          key={stepId}
                          draggable
                          className={`flex items-center space-x-3 p-3 border rounded-lg transition-shadow duration-150 ${
                            showExplanations && step.isDistractor 
                              ? 'bg-red-50 dark:bg-red-900/20 border-red-200 dark:border-red-800' 
                              : 'bg-white dark:bg-gray-800 border-gray-200 dark:border-gray-600'
                          }`}
                          onDragStart={(e) => {
                            e.dataTransfer.setData('text/plain', stepId);
                            e.dataTransfer.effectAllowed = 'move';
                          }}
                          onDragOver={(e) => {
                            e.preventDefault();
                            e.stopPropagation();
                            const target = e.currentTarget as HTMLDivElement;
                            const rect = target.getBoundingClientRect();
                            const isAfter = e.clientY > rect.top + rect.height / 2;
                            // Visual cue: thin line at top or bottom using inset box-shadow
                            target.classList.add('border-blue-400');
                            target.style.boxShadow = isAfter
                              ? 'inset 0 -3px 0 0 rgba(59, 130, 246, 1)'
                              : 'inset 0 3px 0 0 rgba(59, 130, 246, 1)';
                          }}
                          onDragLeave={(e) => {
                            e.stopPropagation();
                            const target = e.currentTarget as HTMLDivElement;
                            target.classList.remove('border-blue-400');
                            target.style.boxShadow = '';
                          }}
                          onDrop={(e) => {
                            e.preventDefault();
                            e.stopPropagation();
                            const target = e.currentTarget as HTMLDivElement;
                            target.classList.remove('border-blue-400');
                            target.style.boxShadow = '';
                            const draggedId = e.dataTransfer.getData('text/plain');
                            if (!draggedId) return;
                            setSelectedAnswers(prev => {
                              const next = [...prev];
                              const fromIdx = next.indexOf(draggedId);
                              const rect = target.getBoundingClientRect();
                              const isAfter = e.clientY > rect.top + rect.height / 2;
                              let toIdx = index + (isAfter ? 1 : 0);
                              // Clamp destination bounds
                              if (toIdx < 0) toIdx = 0;
                              if (toIdx > next.length) toIdx = next.length;
                              if (fromIdx === -1) {
                                // Insert from bank at computed position
                                // Check limit before inserting new step
                                if (next.length >= correctStepCount) {
                                  console.log('⚠️ Cannot add more steps - limit reached');
                                  return prev;
                                }
                                if (!next.includes(draggedId)) next.splice(toIdx, 0, draggedId);
                                return next;
                              }
                              if (fromIdx === toIdx || fromIdx === toIdx - 1) {
                                // No-op move (dropping to same place)
                                return next;
                              }
                              const [moved] = next.splice(fromIdx, 1);
                              if (fromIdx < toIdx) toIdx -= 1; // account for removal shift
                              next.splice(toIdx, 0, moved);
                              return next;
                            });
                          }}
                        >
                          <div className={`w-8 h-8 text-white rounded-full flex items-center justify-center text-sm font-bold ${
                            showExplanations && step.isDistractor 
                              ? 'bg-red-600' 
                              : 'bg-blue-600'
                          }`}>
                            {index + 1}
                          </div>
                          <div className="flex-1 min-w-0">
                            <div className="overflow-x-auto">
                              <pre className="text-sm font-mono text-gray-800 dark:text-gray-200 whitespace-pre-wrap break-words">
                                {step.code}
                              </pre>
                            </div>
                            {showExplanations && step.isDistractor && (
                              <p className="text-xs text-red-600 dark:text-red-400 mt-1">
                                ⚠️ This is a distractor step - not part of the correct sequence
                              </p>
                            )}
                          </div>
                          <button
                            onClick={() => {
                              setSelectedAnswers(selectedAnswers.filter(id => id !== stepId));
                            }}
                            className="text-red-500 hover:text-red-700 p-1"
                          >
                            ✕
                          </button>
                        </div>
                      );
                    })}
                  </div>
                )}
              </div>

              {/* Solution panel: show authoritative correct order with per-step explanations */}
              {showExplanations && Array.isArray(currentQuestion.correctOrder) && Array.isArray(currentQuestion.steps) && (
                <div className="mt-4 bg-gray-50 dark:bg-gray-700 rounded-xl p-4 sm:p-6 border border-gray-200 dark:border-gray-600">
                  <h4 className="text-md font-semibold text-gray-900 dark:text-white mb-3">Solution: Authoritative Order</h4>
                  <div className="space-y-2">
                    {currentQuestion.correctOrder.map((id: string, idx: number) => {
                      const step = currentQuestion.steps.find((s: any) => s.id === id);
                      if (!step) return null;
                      const userIndex = selectedAnswers.indexOf(id);
                      const userMatchedPosition = userIndex === idx;
                      return (
                        <div
                          key={id}
                          className={`p-3 rounded-lg border-2 ${userMatchedPosition ? 'border-green-200 bg-green-50 dark:bg-green-900/20' : 'border-blue-200 bg-white dark:bg-gray-800 dark:border-blue-900/40'}`}
                        >
                          <div className="flex items-start space-x-3">
                            <div className={`w-8 h-8 rounded-full flex items-center justify-center text-sm font-bold ${userMatchedPosition ? 'bg-green-600 text-white' : 'bg-blue-600 text-white'}`}>{idx + 1}</div>
                            <div className="flex-1 min-w-0">
                              <div className="overflow-x-auto">
                                <pre className="text-sm font-mono text-gray-800 dark:text-gray-200 whitespace-pre-wrap break-words">{step.code}</pre>
                              </div>
                              {step.explanation && (
                                <p className="text-xs text-gray-600 dark:text-gray-300 mt-1">{sanitizeExplanation(step.explanation)}</p>
                              )}
                              {!userMatchedPosition && userIndex >= 0 && (
                                <p className="text-xs mt-1 text-yellow-700 dark:text-yellow-300">You placed this at position {userIndex + 1}.</p>
                              )}
                              {step.isDistractor && (
                                <span className="inline-block mt-1 px-2 py-1 text-xs bg-orange-200 dark:bg-orange-800 text-orange-800 dark:text-orange-200 rounded-full">Distractor</span>
                              )}
                            </div>
                          </div>
                        </div>
                      );
                    })}
                  </div>

                  {currentQuestion.explanation && (
                    <div className="mt-4 p-3 rounded-lg bg-blue-50 dark:bg-blue-900/20 border border-blue-200 dark:border-blue-800">
                      <p className="text-sm text-blue-800 dark:text-blue-200"><strong>Overall Explanation:</strong> {sanitizeExplanation(currentQuestion.explanation)}</p>
                    </div>
                  )}
                </div>
              )}
            </div>
          </div>
        );

      case 'true-false':
        return (
          <div className="space-y-6">
            {/* True/False Options */}
            <div className="grid grid-cols-1 sm:grid-cols-2 gap-4">
              {currentQuestion.options?.map((option: string, index: number) => (
                <button
                  key={index}
                  onClick={() => handleAnswerSelect(option)}
                  className={`p-6 rounded-xl border-2 transition-all text-center ${
                    selectedAnswers.includes(option)
                      ? 'border-blue-500 bg-blue-50 dark:bg-blue-900/20 text-blue-700 dark:text-blue-200'
                      : 'border-gray-200 dark:border-gray-600 hover:border-gray-300 dark:hover:border-gray-500 text-gray-700 dark:text-gray-300'
                  }`}
                >
                  <div className="flex flex-col items-center space-y-3">
                    <div className={`w-12 h-12 rounded-full border-2 flex items-center justify-center text-2xl font-bold ${
                      selectedAnswers.includes(option)
                        ? 'border-blue-500 bg-blue-500 text-white'
                        : 'border-gray-300 dark:border-gray-600'
                    }`}>
                      {option === 'True' ? '✓' : '✗'}
                    </div>
                    <span className="text-xl font-semibold leading-relaxed break-words">{option}</span>
                  </div>
                </button>
              ))}
            </div>
            
            {/* Additional context or hint */}
            <div className="bg-gray-50 dark:bg-gray-700 rounded-lg p-4 border border-gray-200 dark:border-gray-600">
              <p className="text-sm text-gray-600 dark:text-gray-400 text-center">
                💡 Consider the code behavior, edge cases, and JavaScript runtime characteristics
              </p>
            </div>
          </div>
        );

      case 'select-all':
        return (
          <div className="space-y-6">
            {/* Instructions */}
            <div className="bg-blue-50 dark:bg-blue-900/20 border border-blue-200 dark:border-blue-800 rounded-lg p-4">
              <p className="text-blue-800 dark:text-blue-200 text-sm font-medium">
                📝 Select all statements that are correct. You can select multiple options.
              </p>
              <p className="text-blue-700 dark:text-blue-300 text-xs mt-1">
                Read each option carefully and check all that apply to the given code.
              </p>
            </div>

            {/* Checkbox Options */}
            <div className="space-y-3">
              {currentQuestion.options?.map((option: string, index: number) => (
                <button
                  key={index}
                  onClick={() => handleAnswerSelect(option)}
                  className={`w-full text-left p-4 rounded-lg border-2 transition-all ${
                    selectedAnswers.includes(option)
                      ? 'border-blue-500 bg-blue-50 dark:bg-blue-900/20'
                      : 'border-gray-200 dark:border-gray-600 hover:border-gray-300 dark:hover:border-gray-500'
                  }`}
                >
                  <div className="flex items-start gap-3">
                    <div className={`w-6 h-6 border-2 rounded-md flex items-center justify-center mt-0.5 flex-shrink-0 ${
                      selectedAnswers.includes(option)
                        ? 'border-blue-500 bg-blue-500'
                        : 'border-gray-300 dark:border-gray-600'
                    }`}>
                      {selectedAnswers.includes(option) && (
                        <svg className="w-4 h-4 text-white" fill="currentColor" viewBox="0 0 20 20">
                          <path fillRule="evenodd" d="M16.707 5.293a1 1 0 010 1.414l-8 8a1 1 0 01-1.414 0l-4-4a1 1 0 011.414-1.414L8 12.586l7.293-7.293a1 1 0 011.414 0z" clipRule="evenodd" />
                        </svg>
                      )}
                    </div>
                    <span className="text-base leading-relaxed break-words">{option}</span>
                  </div>
                </button>
              ))}
            </div>

            {/* Selection Counter */}
            <div className="bg-gray-50 dark:bg-gray-700 rounded-lg p-3 border border-gray-200 dark:border-gray-600">
              <p className="text-sm text-gray-600 dark:text-gray-400 text-center">
                {selectedAnswers.length === 0 
                  ? "No options selected yet"
                  : `${selectedAnswers.length} option${selectedAnswers.length === 1 ? '' : 's'} selected`
                }
              </p>
            </div>
          </div>
        );

      default:
        return <div>Question type not supported</div>;
    }
  };

  if (showResults) {
    return (
      <ReportCard
        results={results}
        failedQuestions={failedQuestions}
        onRetry={handleRetry}
        onClose={onClose}
        initialTickets={generatedTickets}
        ticketsLoading={isTicketStreamPending}
        ticketsPlanned={ticketStreamPlanned}
        totalStreamedQuestions={totalStreamedQuestions}
        shareEnabled
        shareStatus={shareStatus}
        onShareClick={handleOpenShareModal}
      />
    );
  }

  // Report prompt modal
  if (showReportPrompt) {
    return (
      <div className="fixed inset-0 z-50 flex items-center justify-center p-4 bg-gradient-to-br from-slate-50 to-indigo-100 dark:from-gray-900 dark:to-gray-800">
        <div className="w-full max-w-md bg-white dark:bg-gray-900 rounded-2xl shadow-2xl border border-gray-200 dark:border-gray-700 p-6">
          <div className="flex flex-col items-center text-center">
            <div
              className="w-40 h-40 rounded-xl bg-center bg-cover"
              style={{ backgroundImage: `url(/report-bot.png)` }}
              aria-label="Report Bot"
            />
            <h2 className="mt-4 text-xl font-bold text-gray-900 dark:text-white">Read your report card?</h2>
            <p className="mt-1 text-sm text-gray-600 dark:text-gray-400">We can analyze your answers and generate personalized bug-fix tickets.</p>
            <div className="mt-6 grid grid-cols-2 gap-3 w-full">
              <button
                className="py-3 rounded-lg bg-blue-600 text-white font-semibold hover:bg-blue-700"
                onClick={() => {
                  setIsGeneratingReport(true);
                  setShowReportPrompt(false);
                  setReportRequestId(Date.now());
                  setIsTicketStreamPending(true);
                  setTicketStreamPlanned(null);
                }}
              >
                Yes
              </button>
              <button
                className="py-3 rounded-lg bg-red-600 text-white font-semibold hover:bg-red-700"
                onClick={() => {
                  // Skip server generation; still show local report UI
                  setGeneratedTickets([]);
                  setShowReportPrompt(false);
                  setShowResults(true);
                  setIsTicketStreamPending(false);
                  setTicketStreamPlanned(null);
                }}
              >
                No
              </button>
            </div>
          </div>
        </div>
      </div>
    );
  }

  const shareStatusLabel = {
    loading: 'Generating share link…',
    success: 'Share link ready',
    error: shareError ?? 'Could not generate share link',
    idle: ''
  };

  // Loading screen while generating report
  if (isGeneratingReport) {
    return (
      <div className="fixed inset-0 z-50 flex items-center justify-center p-4 bg-gradient-to-br from-slate-50 to-indigo-100 dark:from-gray-900 dark:to-gray-800">
        <div className="w-full max-w-lg bg-white dark:bg-gray-900 rounded-2xl shadow-2xl border border-gray-200 dark:border-gray-700 p-6 flex flex-col items-center">
          <div
            className="w-48 h-48 rounded-xl bg-center bg-cover"
            style={{ backgroundImage: `url(/report-bot.png)` }}
            aria-label="Loading"
          />
          <div className="mt-4 text-sm text-gray-700 dark:text-gray-300">Generating your report card…</div>
          <div className="mt-3 w-full">
            <div className="w-full bg-gray-200 dark:bg-gray-700 rounded-full h-2 overflow-hidden">
              <div className="bg-indigo-600 h-2 rounded-full transition-all" style={{ width: `${loadingPct}%` }} />
            </div>
          </div>
          <div className="mt-4 text-xs text-gray-500 dark:text-gray-400 text-center min-h-[32px]">
            {(funTips)[Math.floor(loadingPct / 10) % funTips.length]}
          </div>
        </div>
      </div>
    );
  }

  

  return (
    <div className="fixed inset-0 bg-gradient-to-br from-blue-50 to-indigo-100 dark:from-gray-900 dark:to-gray-800 z-50 overflow-y-auto overflow-x-hidden">
      {/* Header */}
      <div className="bg-white dark:bg-gray-800 shadow-sm border-b border-gray-200 dark:border-gray-700">
        <div className="w-full max-w-full sm:max-w-3xl lg:max-w-4xl mx-auto px-3 sm:px-4 lg:px-6 py-4">
          <div className="flex flex-col gap-4 sm:flex-row sm:items-center sm:justify-between">
            <div className="flex items-center gap-3 sm:gap-4">
              <button
                onClick={onClose}
                className="text-gray-400 hover:text-gray-600 dark:hover:text-gray-300"
              >
                <svg className="w-6 h-6" fill="none" stroke="currentColor" viewBox="0 0 24 24">
                  <path strokeLinecap="round" strokeLinejoin="round" strokeWidth={2} d="M6 18L18 6M6 6l12 12" />
                </svg>
              </button>
              <h1 className="text-lg sm:text-xl font-bold leading-snug break-words text-gray-900 dark:text-white">
                {quizSession.title}
              </h1>
            </div>
            
            <div className="flex flex-col sm:flex-row sm:items-center gap-3 sm:gap-6">
              {/* Progress */}
              <div className="text-sm text-gray-600 dark:text-gray-400 leading-relaxed break-words">
                {hasQuestion ? (
                  <>
                    Question {currentQuestionIndex + 1} of {totalQuestions}
                    {quizSession.isStreaming && (
                      <span className="ml-3 px-2 py-1 text-xs bg-orange-100 text-orange-800 dark:bg-orange-900 dark:text-orange-200 rounded-full flex items-center gap-1">
                        <div className="w-2 h-2 bg-orange-500 rounded-full animate-pulse"></div>
                        Streaming...
                      </span>
                    )}
                    {currentQuestion.isCached && (
                      <span className="ml-3 px-2 py-1 text-xs bg-green-100 text-green-800 dark:bg-green-900 dark:text-green-200 rounded-full flex items-center gap-1">
                        <svg className="w-3 h-3" fill="currentColor" viewBox="0 0 20 20">
                          <path fillRule="evenodd" d="M10 18a8 8 0 100-16 8 8 0 000 16zm3.707-9.293a1 1 0 00-1.414-1.414L9 10.586 7.707 9.293a1 1 0 00-1.414 1.414l2 2a1 1 0 001.414 0l4-4z" clipRule="evenodd" />
                        </svg>
                        Community Reviewed
                      </span>
                    )}
                  </>
                ) : (
                  <>Loading questions…</>
                )}
              </div>
              
              {/* Score */}
              <div className="text-sm font-medium text-gray-900 dark:text-white">
                Score: {score}
              </div>
              <div className="text-sm text-gray-600 dark:text-gray-400">
                Accuracy: {totalStreamedQuestions > 0 ? `${accuracyPercentage}%` : '—'}
                {totalStreamedQuestions > 0 && (
                  <span className="ml-1 text-xs">
                    ({score}/{totalStreamedQuestions})
                  </span>
                )}
              </div>
              
              {/* Timers */}
              <div className="flex flex-col sm:flex-row sm:items-center sm:space-x-4 gap-2 sm:gap-4 w-full sm:w-auto text-sm text-gray-700 dark:text-gray-300">
                {/* Per-question timer */}
                <div className="w-full sm:w-40">
                  <div className="flex items-center justify-between text-xs text-gray-600 dark:text-gray-400 mb-1">
                    <span>Q Time</span>
                    <span className={`${questionTimeLeft <= 3 ? 'text-red-600 dark:text-red-400 animate-pulse' : (questionTimeTotal > 0 && questionTimeLeft / questionTimeTotal <= 0.2 ? 'text-red-600 dark:text-red-400' : '')}`}>
                      {formatTime(questionTimeLeft)}
                    </span>
                  </div>
                  <div className="w-full bg-gray-200 dark:bg-gray-700 rounded-full h-2 overflow-hidden">
                    <div
                      className={`${questionTimeLeft <= 3 ? 'bg-red-600 animate-pulse' : (questionTimeTotal > 0 && questionTimeLeft / questionTimeTotal <= 0.2 ? 'bg-red-600 animate-pulse' : 'bg-blue-600')} h-2 rounded-full transition-all duration-500`}
                      style={{ width: `${questionTimeTotal > 0 ? (questionTimeLeft / questionTimeTotal) * 100 : 0}%` }}
                    ></div>
                  </div>
                </div>
                {/* Overall timer */}
                <div className="w-full sm:w-40">
                  <div className="flex items-center justify-between text-xs text-gray-600 dark:text-gray-400 mb-1">
                    <span>Total</span>
                    <span className={`${overallTimeTotal > 0 && overallTimeLeft / overallTimeTotal <= 0.15 ? 'text-red-600 dark:text-red-400' : ''}`}>
                      {formatTime(overallTimeLeft)}
                    </span>
                  </div>
                  <div className="w-full bg-gray-200 dark:bg-gray-700 rounded-full h-2 overflow-hidden">
                    <div
                      className={`${overallTimeTotal > 0 && overallTimeLeft / overallTimeTotal <= 0.15 ? 'bg-red-600 animate-pulse' : 'bg-indigo-600'} h-2 rounded-full transition-all duration-500`}
                      style={{ width: `${overallTimeTotal > 0 ? (overallTimeLeft / overallTimeTotal) * 100 : 0}%` }}
                    ></div>
                  </div>
                </div>
              </div>

              {/* Lives */}
              <div className="flex items-center gap-2 flex-wrap">
                <span className="text-sm text-gray-600 dark:text-gray-400">Lives:</span>
                <div className="flex items-center gap-1">
                  {Array.from({ length: MAX_LIVES }, (_, i) => (
                    <button
                      key={i}
                      onClick={() => {
                        if (i >= lives && lives < MAX_LIVES) {
                          setLives(prev => Math.min(MAX_LIVES, prev + 1));
                        }
                      }}
                      className={`w-4 h-4 rounded-full transition-colors ${
                        i < lives
                          ? 'bg-red-500 hover:bg-red-600'
                          : 'bg-gray-300 dark:bg-gray-600 hover:bg-gray-400 dark:hover:bg-gray-500 cursor-pointer'
                      }`}
                      title={i >= lives ? 'Click to restore life' : 'Life active'}
                    />
                  ))}
                </div>
              </div>

              {/* Settings Toggle */}
              <div className="flex items-center space-x-2">
                <span className="text-xs text-gray-600 dark:text-gray-400">Wait for complete stream:</span>
                {/* Streaming toggle removed: always allow streaming, finishing permitted with warning if incomplete */}
              </div>
            </div>
          </div>
          
          {/* Progress Bar */}
          <div className="mt-4">
            <div className="w-full bg-gray-200 dark:bg-gray-700 rounded-full h-2">
              <div 
                className="bg-blue-600 h-2 rounded-full transition-all duration-300"
                style={{ width: `${hasQuestion ? ((currentQuestionIndex + 1) / totalQuestions) * 100 : 0}%` }}
              ></div>
            </div>
          </div>
        </div>
      </div>

      {/* Streaming Warning Animation */}
      <AnimatePresence>
        {showStreamingWarning && (
          <motion.div
            initial={{ opacity: 0, y: -50, scale: 0.8 }}
            animate={{ opacity: 1, y: 0, scale: 1 }}
            exit={{ opacity: 0, y: -50, scale: 0.8 }}
            transition={{ type: "spring", stiffness: 300, damping: 20 }}
            className="fixed top-20 left-1/2 transform -translate-x-1/2 z-50"
          >
            <div className="bg-red-500 text-white px-6 py-4 rounded-lg shadow-lg border border-red-400">
              <div className="flex items-center space-x-3">
                <motion.div
                  animate={{ rotate: [0, -10, 10, -10, 0] }}
                  transition={{ duration: 0.5, repeat: 2 }}
                >
                  <svg className="w-6 h-6" fill="none" stroke="currentColor" viewBox="0 0 24 24">
                    <path strokeLinecap="round" strokeLinejoin="round" strokeWidth={2} d="M12 9v2m0 4h.01m-6.938 4h13.856c1.54 0 2.502-1.667 1.732-2.5L13.732 4c-.77-.833-1.964-.833-2.732 0L3.732 16.5c-.77.833.192 2.5 1.732 2.5z" />
                  </svg>
                </motion.div>
                <div>
                  <div className="font-semibold">Slow down tiger! 🐅</div>
                  <div className="text-sm opacity-90">Wait for all questions to finish loading before you can finish the quiz.</div>
                </div>
              </div>
            </div>
          </motion.div>
        )}
      </AnimatePresence>

      {/* Question Card */}
      <div className="w-full max-w-full sm:max-w-3xl lg:max-w-4xl mx-auto px-3 sm:px-4 lg:px-6 py-6 sm:py-8">
        <div className="bg-white dark:bg-gray-800 rounded-2xl shadow-xl p-4 sm:p-6 lg:p-8">
          {!hasQuestion ? (
            <div className="space-y-6 animate-pulse">
              <div className="h-7 bg-gray-200 dark:bg-gray-700 rounded w-2/3" />
              <div className="space-y-3">
                <div className="h-4 bg-gray-200 dark:bg-gray-700 rounded w-full" />
                <div className="h-4 bg-gray-200 dark:bg-gray-700 rounded w-11/12" />
                <div className="h-4 bg-gray-200 dark:bg-gray-700 rounded w-10/12" />
              </div>
              <div className="flex gap-3">
                <div className="h-10 bg-gray-200 dark:bg-gray-700 rounded w-24" />
                <div className="h-10 bg-gray-200 dark:bg-gray-700 rounded w-24" />
                <div className="h-10 bg-gray-200 dark:bg-gray-700 rounded w-24" />
              </div>
              <div className="flex justify-end">
                <button className={`bg-green-600 text-white py-3 px-8 rounded-lg font-medium opacity-60 cursor-not-allowed ${shakingNext ? 'animate-shake' : ''}`} onClick={handleNextQuestion}>
                  Next Question
                </button>
              </div>
            </div>
          ) : (
          <>
          <div className="mb-8">
            {/* Community Reviewed Badge - Prominent */}
            {currentQuestion.isCached && (
              <div className="mb-4">
                <span className="inline-flex items-center gap-2 px-4 py-2 bg-gradient-to-r from-green-100 to-emerald-100 dark:from-green-900/30 dark:to-emerald-900/30 text-green-800 dark:text-green-300 rounded-lg border-2 border-green-300 dark:border-green-700 font-semibold text-sm shadow-sm">
                  <svg className="w-5 h-5" fill="currentColor" viewBox="0 0 20 20">
                    <path fillRule="evenodd" d="M10 18a8 8 0 100-16 8 8 0 000 16zm3.707-9.293a1 1 0 00-1.414-1.414L9 10.586 7.707 9.293a1 1 0 00-1.414 1.414l2 2a1 1 0 001.414 0l4-4z" clipRule="evenodd" />
                  </svg>
                  ✨ Community Reviewed Question
                </span>
              </div>
            )}
            
            <h2 className="text-xl sm:text-2xl font-bold text-gray-900 dark:text-white leading-relaxed break-words mb-4">
              {currentQuestion.question}
            </h2>
            
            {currentQuestion.codeContext && (currentQuestion.type === 'function-variant' || currentQuestion.type === 'multiple-choice' || currentQuestion.type === 'true-false' || currentQuestion.type === 'select-all') && (
              <div className="rounded-lg mb-4 overflow-hidden border border-gray-200 dark:border-gray-700">
                <div className="flex items-center justify-between px-4 py-2 bg-[#1e1e1e] border-b border-gray-700">
                  <p className="text-sm text-gray-300 font-medium">Code Context</p>
                  <div className="flex items-center space-x-2">
                    {currentQuestion.language && (
                      <span className={`inline-block px-2 py-0.5 text-xs font-semibold rounded ${currentQuestion.languageBgColor || 'bg-gray-700'} ${currentQuestion.languageColor || 'text-gray-300'}`}>
                        {currentQuestion.language}
                      </span>
                    )}
                    <button
                      onClick={() => setShowFullscreenCode(true)}
                      className="p-1 text-gray-400 hover:text-gray-200 transition-colors"
                      title="View in fullscreen"
                    >
                      <svg className="w-4 h-4" fill="none" stroke="currentColor" viewBox="0 0 24 24">
                        <path strokeLinecap="round" strokeLinejoin="round" strokeWidth={2} d="M4 8V4m0 0h4M4 4l5 5m11-1V4m0 0h-4m4 0l-5 5M4 16v4m0 0h4m-4 0l5-5m11 5l-5-5m5 5v-4m0 4h-4" />
                      </svg>
                    </button>
                  </div>
                </div>
<<<<<<< HEAD
                <div className={`relative ${shouldClampCodeContext && !isCodeContextExpanded ? 'max-h-72 overflow-hidden' : ''}`}>
                  <div className={`overflow-x-auto ${shouldClampCodeContext && !isCodeContextExpanded ? 'max-h-72 overflow-y-auto' : 'overflow-y-auto'}`}>
                    <SyntaxHighlighter
                      language={getHighlighterLanguage(currentQuestion.language || 'JavaScript')}
                      style={vscDarkPlus}
                      customStyle={{
                        margin: 0,
                        padding: '0.75rem',
                        fontSize: '0.8125rem',
                        lineHeight: '1.5',
                        borderRadius: 0,
                        width: '100%'
                      }}
                      wrapLongLines={true}
                      showLineNumbers={true}
                    >
                      {currentQuestion.codeContext}
                    </SyntaxHighlighter>
                  </div>
                  {shouldClampCodeContext && !isCodeContextExpanded && (
                    <div className="pointer-events-none absolute inset-x-0 bottom-0 h-12 bg-gradient-to-t from-[#1e1e1e] via-[#1e1e1e]/80 to-transparent" />
                  )}
=======
                <div className="overflow-x-auto">
                  <SyntaxHighlighter
                    language={getHighlighterLanguage(currentQuestion.language || 'JavaScript')}
                    style={vscDarkPlus}
                    customStyle={{
                      margin: 0,
                      padding: '1rem',
                      fontSize: '0.875rem',
                      lineHeight: '1.5',
                      borderRadius: 0,
                      minWidth: '100%'
                    }}
                    showLineNumbers={true}
                    wrapLongLines={true}
                  >
                    {currentQuestion.codeContext}
                  </SyntaxHighlighter>
>>>>>>> 45d7b735
                </div>
                {shouldClampCodeContext && (
                  <div className="px-4 py-3 bg-gray-50 dark:bg-gray-700/60 border-t border-gray-200 dark:border-gray-700 flex justify-center">
                    <button
                      onClick={() => setIsCodeContextExpanded((prev) => !prev)}
                      className="text-sm font-medium text-blue-600 hover:text-blue-700 dark:text-blue-300 dark:hover:text-blue-200 transition-colors"
                    >
                      {isCodeContextExpanded ? 'Collapse Code' : 'Expand Full Code'}
                    </button>
                  </div>
                )}
              </div>
            )}
          </div>

          {/* Answer Options */}
          <div className="mb-8">
            {renderQuestion()}
          </div>

          {/* Explanations for all question types */}
          {showExplanations && (currentQuestion.type === 'function-variant' && currentQuestion.variants) && (
            <div className="mb-8 bg-gray-50 dark:bg-gray-700 rounded-xl p-4 sm:p-6 border border-gray-200 dark:border-gray-600 w-full max-w-full">
              <h3 className="text-xl font-semibold text-gray-900 dark:text-white mb-4">
                Answer Explanations
              </h3>
              <div className="space-y-4 w-full max-w-full">
                {currentQuestion.variants.map((variant: any, index: number) => {
                  const isSelected = selectedAnswers.includes(variant.id);
                  const isCorrect = variant.isCorrect;
                  const isUserCorrect = isSelected === isCorrect;
                  
                  return (
                    <div
                      key={variant.id}
<<<<<<< HEAD
                      className={`p-4 rounded-lg border-2 w-full max-w-full ${
=======
                      className={`p-4 rounded-lg border-2 max-w-full overflow-hidden w-full ${
>>>>>>> 45d7b735
                        isCorrect
                          ? 'border-green-200 bg-green-50 dark:bg-green-900/20'
                          : 'border-red-200 bg-red-50 dark:bg-red-900/20'
                      }`}
                    >
                      <div className="flex flex-col sm:flex-row sm:items-start gap-3 w-full max-w-full">
                        <div className={`w-6 h-6 rounded-full border-2 flex items-center justify-center flex-shrink-0 ${
                          isCorrect
                            ? 'border-green-500 bg-green-500'
                            : 'border-red-500 bg-red-500'
                        }`}>
                          <span className="text-white text-sm font-bold">
                            {isCorrect ? '✓' : '✗'}
                          </span>
                        </div>
<<<<<<< HEAD
                        <div className="flex-1 w-full max-w-full">
                          <div className="flex flex-col sm:flex-row sm:items-center sm:space-x-2 gap-2 mb-2">
=======
                        <div className="flex-1 min-w-0">
                          <div className="flex items-center space-x-2 mb-2">
>>>>>>> 45d7b735
                            <span className="font-semibold text-gray-900 dark:text-white">
                              Option {index + 1}
                            </span>
                            {isSelected && (
                              <span className={`px-2 py-1 rounded-full text-xs font-medium ${
                                isUserCorrect
                                  ? 'bg-green-100 text-green-800 dark:bg-green-900 dark:text-green-200'
                                  : 'bg-red-100 text-red-800 dark:bg-red-900 dark:text-red-200'
                              }`}>
                                {isUserCorrect ? 'Your Answer ✓' : 'Your Answer ✗'}
                              </span>
                            )}
                          </div>
<<<<<<< HEAD
                          <div className="rounded-lg overflow-hidden border border-gray-200 dark:border-gray-700 mb-3 w-full max-w-full">
=======
                          <div className="rounded-lg overflow-hidden border border-gray-200 dark:border-gray-700 mb-3 w-full">
>>>>>>> 45d7b735
                            <div className="flex items-center justify-between px-4 py-2 bg-[#1e1e1e] border-b border-gray-700">
                              <span className="text-xs text-gray-400 font-medium">Code</span>
                              {currentQuestion.language && (
                                <span className={`inline-block px-2 py-0.5 text-xs font-semibold rounded ${currentQuestion.languageBgColor || 'bg-gray-700'} ${currentQuestion.languageColor || 'text-gray-300'}`}>
                                  {currentQuestion.language}
                                </span>
                              )}
                            </div>
<<<<<<< HEAD
                            <div className="overflow-x-auto w-full max-w-full">
=======
                            <div className="overflow-x-auto w-full">
>>>>>>> 45d7b735
                              <SyntaxHighlighter
                                language={getHighlighterLanguage(currentQuestion.language || 'JavaScript')}
                                style={vscDarkPlus}
                                customStyle={{
                                  margin: 0,
                                  padding: '0.75rem',
                                  fontSize: '0.8125rem',
                                  lineHeight: '1.5',
                                  borderRadius: 0,
                                  width: '100%'
                                }}
                                wrapLongLines={true}
                                showLineNumbers={true}
                                wrapLongLines={true}
                              >
                                {variant.code}
                              </SyntaxHighlighter>
                            </div>
                          </div>
                          <p className={`text-sm leading-relaxed break-words whitespace-pre-wrap ${
                            isCorrect
                              ? 'text-green-700 dark:text-green-300'
                              : 'text-red-700 dark:text-red-300'
                          }`}>
                            {sanitizeExplanation(variant.explanation)}
                          </p>
                        </div>
                      </div>
                    </div>
                  );
                })}
              </div>
            </div>
          )}

          {/* Explanations for True/False and other question types */}
          {showExplanations && currentQuestion.type === 'true-false' && (
            <div className="mb-8 bg-gray-50 dark:bg-gray-700 rounded-xl p-4 sm:p-6 border border-gray-200 dark:border-gray-600">
              <h3 className="text-xl font-semibold text-gray-900 dark:text-white mb-4">
                Answer Explanation
              </h3>
              <div className="space-y-4">
                <div className={`p-4 rounded-lg border-2 ${
                  Array.isArray(currentQuestion.correctAnswer) 
                    ? selectedAnswers.every((answer: string) => currentQuestion.correctAnswer.includes(answer)) &&
                      currentQuestion.correctAnswer.every((answer: string) => selectedAnswers.includes(answer))
                    : selectedAnswers.includes(currentQuestion.correctAnswer)
                    ? 'border-green-200 bg-green-50 dark:bg-green-900/20'
                    : 'border-red-200 bg-red-50 dark:bg-red-900/20'
                }`}>
                  <div className="flex items-start space-x-3">
                    <div className={`w-6 h-6 rounded-full border-2 flex items-center justify-center flex-shrink-0 ${
                      Array.isArray(currentQuestion.correctAnswer) 
                        ? selectedAnswers.every((answer: string) => currentQuestion.correctAnswer.includes(answer)) &&
                          currentQuestion.correctAnswer.every((answer: string) => selectedAnswers.includes(answer))
                        : selectedAnswers.includes(currentQuestion.correctAnswer)
                        ? 'border-green-500 bg-green-500'
                        : 'border-red-500 bg-red-500'
                    }`}>
                      <span className="text-white text-sm font-bold">
                        {Array.isArray(currentQuestion.correctAnswer) 
                          ? selectedAnswers.every((answer: string) => currentQuestion.correctAnswer.includes(answer)) &&
                            currentQuestion.correctAnswer.every((answer: string) => selectedAnswers.includes(answer))
                          : selectedAnswers.includes(currentQuestion.correctAnswer) ? '✓' : '✗'}
                      </span>
                    </div>
                    <div className="flex-1">
                      <div className="flex items-center space-x-2 mb-2">
                        <span className="font-semibold text-gray-900 dark:text-white">
                          Your Answer: {selectedAnswers[0] || 'None'}
                        </span>
                        <span className="font-semibold text-gray-900 dark:text-white">
                          | Correct Answer: {currentQuestion.correctAnswer}
                        </span>
                        <span className={`px-2 py-1 rounded-full text-xs font-medium ${
                          Array.isArray(currentQuestion.correctAnswer) 
                            ? selectedAnswers.every((answer: string) => currentQuestion.correctAnswer.includes(answer)) &&
                              currentQuestion.correctAnswer.every((answer: string) => selectedAnswers.includes(answer))
                            : selectedAnswers.includes(currentQuestion.correctAnswer)
                            ? 'bg-green-100 text-green-800 dark:bg-green-900 dark:text-green-200'
                            : 'bg-red-100 text-red-800 dark:bg-red-900 dark:text-red-200'
                        }`}>
                          {Array.isArray(currentQuestion.correctAnswer) 
                            ? selectedAnswers.every((answer: string) => currentQuestion.correctAnswer.includes(answer)) &&
                              currentQuestion.correctAnswer.every((answer: string) => selectedAnswers.includes(answer))
                            : selectedAnswers.includes(currentQuestion.correctAnswer) ? 'Correct ✓' : 'Incorrect ✗'}
                        </span>
                      </div>
                      <p className={`text-sm ${
                        Array.isArray(currentQuestion.correctAnswer) 
                          ? selectedAnswers.every((answer: string) => currentQuestion.correctAnswer.includes(answer)) &&
                            currentQuestion.correctAnswer.every((answer: string) => selectedAnswers.includes(answer))
                          : selectedAnswers.includes(currentQuestion.correctAnswer)
                          ? 'text-green-700 dark:text-green-300'
                          : 'text-red-700 dark:text-red-300'
                      }`}>
                        {sanitizeExplanation(currentQuestion.explanation)}
                      </p>
                    </div>
                  </div>
                </div>
              </div>
            </div>
          )}

          {/* Explanations for Multiple Choice */}
          {showExplanations && currentQuestion.type === 'multiple-choice' && (
            <div className="mb-8 bg-gray-50 dark:bg-gray-700 rounded-xl p-4 sm:p-6 border border-gray-200 dark:border-gray-600">
              <h3 className="text-xl font-semibold text-gray-900 dark:text-white mb-4">
                Answer Explanation
              </h3>
              <div className="space-y-4">
                <div className={`p-4 rounded-lg border-2 ${
                  selectedAnswers.includes(currentQuestion.correctAnswer)
                    ? 'border-green-200 bg-green-50 dark:bg-green-900/20'
                    : 'border-red-200 bg-red-50 dark:bg-red-900/20'
                }`}>
                  <div className="flex items-start space-x-3">
                    <div className={`w-6 h-6 rounded-full border-2 flex items-center justify-center flex-shrink-0 ${
                      selectedAnswers.includes(currentQuestion.correctAnswer)
                        ? 'border-green-500 bg-green-500'
                        : 'border-red-500 bg-red-500'
                    }`}>
                      <span className="text-white text-sm font-bold">
                        {selectedAnswers.includes(currentQuestion.correctAnswer) ? '✓' : '✗'}
                      </span>
                    </div>
                    <div className="flex-1">
                      <div className="flex items-center space-x-2 mb-2">
                        <span className="font-semibold text-gray-900 dark:text-white">
                          Your Answer: {selectedAnswers[0] || 'None'}
                        </span>
                        <span className="font-semibold text-gray-900 dark:text-white">
                          | Correct Answer: {currentQuestion.correctAnswer}
                        </span>
                        <span className={`px-2 py-1 rounded-full text-xs font-medium ${
                          selectedAnswers.includes(currentQuestion.correctAnswer)
                            ? 'bg-green-100 text-green-800 dark:bg-green-900 dark:text-green-200'
                            : 'bg-red-100 text-red-800 dark:bg-red-900 dark:text-red-200'
                        }`}>
                          {selectedAnswers.includes(currentQuestion.correctAnswer) ? 'Correct ✓' : 'Incorrect ✗'}
                        </span>
                      </div>
                      <p className={`text-sm ${
                        selectedAnswers.includes(currentQuestion.correctAnswer)
                          ? 'text-green-700 dark:text-green-300'
                          : 'text-red-700 dark:text-red-300'
                      }`}>
                        {sanitizeExplanation(currentQuestion.explanation)}
                      </p>
                    </div>
                  </div>
                </div>
              </div>
            </div>
          )}

          {/* Explanations for Select All */}
          {showExplanations && currentQuestion.type === 'select-all' && (
            <div className="mb-8 bg-gray-50 dark:bg-gray-700 rounded-xl p-4 sm:p-6 border border-gray-200 dark:border-gray-600">
              <h3 className="text-xl font-semibold text-gray-900 dark:text-white mb-4">
                Answer Explanation
              </h3>
              <div className="space-y-3">
                {currentQuestion.options?.map((option: string, index: number) => {
                  const correctAnswers = currentQuestion.correctAnswers || [];
                  
                  // Convert letter answers (A, B, C) to option indices for comparison
                  const correctIndices = correctAnswers.map((letter: string) => {
                    const charCode = letter.charCodeAt(0);
                    return charCode - 65; // A=0, B=1, C=2, etc.
                  });
                  
                  const isCorrectOption = correctIndices.includes(index);
                  const isSelectedOption = selectedAnswers.includes(option);
                  const isUserCorrect = isSelectedOption === isCorrectOption;
                  
                  return (
                    <div
                      key={index}
                      className={`p-4 rounded-lg border-2 ${
                        isCorrectOption
                          ? 'border-green-200 bg-green-50 dark:bg-green-900/20'
                          : 'border-red-200 bg-red-50 dark:bg-red-900/20'
                      }`}
                    >
                      <div className="flex items-start space-x-3">
                        <div className={`w-6 h-6 border-2 rounded-md flex items-center justify-center flex-shrink-0 ${
                          isCorrectOption
                            ? 'border-green-500 bg-green-500'
                            : 'border-red-500 bg-red-500'
                        }`}>
                          {isCorrectOption && (
                            <svg className="w-4 h-4 text-white" fill="currentColor" viewBox="0 0 20 20">
                              <path fillRule="evenodd" d="M16.707 5.293a1 1 0 010 1.414l-8 8a1 1 0 01-1.414 0l-4-4a1 1 0 011.414-1.414L8 12.586l7.293-7.293a1 1 0 011.414 0z" clipRule="evenodd" />
                            </svg>
                          )}
                          {!isCorrectOption && (
                            <svg className="w-4 h-4 text-white" fill="currentColor" viewBox="0 0 20 20">
                              <path fillRule="evenodd" d="M4.293 4.293a1 1 0 011.414 0L10 8.586l4.293-4.293a1 1 0 111.414 1.414L11.414 10l4.293 4.293a1 1 0 01-1.414 1.414L10 11.414l-4.293 4.293a1 1 0 01-1.414-1.414L8.586 10 4.293 5.707a1 1 0 010-1.414z" clipRule="evenodd" />
                            </svg>
                          )}
                        </div>
                        <div className="flex-1">
                          <div className="flex items-center space-x-2 mb-2">
                            <span className="font-semibold text-gray-900 dark:text-white">
                              {isCorrectOption ? 'Correct' : 'Incorrect'}
                            </span>
                            {isSelectedOption && (
                              <span className={`px-2 py-1 rounded-full text-xs font-medium ${
                                isUserCorrect
                                  ? 'bg-green-100 text-green-800 dark:bg-green-900 dark:text-green-200'
                                  : 'bg-red-100 text-red-800 dark:bg-red-900 dark:text-red-200'
                              }`}>
                                {isUserCorrect ? 'You selected ✓' : 'You selected ✗'}
                              </span>
                            )}
                            {!isSelectedOption && isCorrectOption && (
                              <span className="px-2 py-1 rounded-full text-xs font-medium bg-yellow-100 text-yellow-800 dark:bg-yellow-900 dark:text-yellow-200">
                                You missed this ⚠️
                              </span>
                            )}
                          </div>
                          <p className="text-sm text-gray-700 dark:text-gray-300 mb-2">
                            {option}
                          </p>
                        </div>
                      </div>
                    </div>
                  );
                })}
                
                {/* Overall explanation */}
                <div className="mt-4 p-4 bg-blue-50 dark:bg-blue-900/20 border border-blue-200 dark:border-blue-800 rounded-lg">
                  <p className="text-sm text-blue-800 dark:text-blue-200">
                    <strong>Overall Explanation:</strong> {sanitizeExplanation(currentQuestion.explanation)}
                  </p>
                </div>
              </div>
          </div>
        )}

          {/* Question Voting Buttons */}
          <QuestionVotingButtons
            questionId={currentQuestion.id}
            questionIndex={currentQuestionIndex}
            showExplanations={showExplanations}
            currentRating={questionRatings[currentQuestion.id]}
            onRating={handleQuestionRating}
          />
          
          {/* Debug: Log current question data */}
          {showExplanations && console.log(`🔍 [QuizInterface] Current question data:`, {
            id: currentQuestion.id,
            type: currentQuestion.type,
            question: currentQuestion.question?.substring(0, 100) + '...',
            hasCodeContext: !!currentQuestion.codeContext,
            repositoryInfo: quizSession.repositoryInfo
          })}

          {/* Question Poll Stats */}
          <QuestionPoll
            questionId={currentQuestion.id}
            questionIndex={currentQuestionIndex}
            showExplanations={showExplanations}
            isCorrect={(() => {
              // Find the result for THIS specific question, not the last result
              const questionResult = results.find(r => r.questionId === currentQuestion.id);
              return questionResult?.isCorrect || false;
            })()}
            shouldUpdate={(() => {
              const shouldUpdate = !pollUpdatedQuestions.has(currentQuestion.id);
              console.log(`🔍 [QuizInterface] shouldUpdate for ${currentQuestion.id}:`, shouldUpdate, 'pollUpdatedQuestions:', Array.from(pollUpdatedQuestions));
              return shouldUpdate;
            })()}
            questionData={currentQuestion}
            repoUrl={quizSession?.repositoryInfo ? `https://github.com/${quizSession.repositoryInfo.owner}/${quizSession.repositoryInfo.repo}` : undefined}
            onPollUpdate={handlePollUpdate}
          />

          {/* Submit Button */}
          <div className="flex justify-end">
            {!showExplanations ? (
              <button
                onClick={handleSubmitAnswer}
                disabled={selectedAnswers.length === 0}
                className="bg-blue-600 text-white py-3 px-8 rounded-lg font-medium hover:bg-blue-700 focus:outline-none focus:ring-2 focus:ring-blue-500 focus:ring-offset-2 disabled:opacity-50 disabled:cursor-not-allowed transition-colors"
              >
                Submit Answer
              </button>
            ) : (
              <div className="relative">
                <button
                  onClick={handleNextQuestion}
                  disabled={currentQuestionIndex === quizSession.questions.length - 1 && !isStreamFinished}
                  className={`py-3 px-8 rounded-lg font-medium focus:outline-none focus:ring-2 focus:ring-offset-2 transition-colors ${
                    currentQuestionIndex === quizSession.questions.length - 1 && !isStreamFinished
                      ? 'bg-gray-400 text-gray-200 cursor-not-allowed'
                      : `bg-green-600 text-white hover:bg-green-700 focus:ring-green-500 ${shakingNext ? 'animate-shake' : ''}`
                  }`}
                >
                  {currentQuestionIndex === quizSession.questions.length - 1 ? 'Finish Quiz' : 'Next Question'}
                </button>
                {currentQuestionIndex === quizSession.questions.length - 1 && !isStreamFinished && (
                  <div className="absolute -top-12 left-1/2 transform -translate-x-1/2 bg-orange-500 text-white px-3 py-2 rounded-lg text-sm font-medium whitespace-nowrap shadow-lg">
                    Slow down tiger!
                    <div className="absolute top-full left-1/2 transform -translate-x-1/2 w-0 h-0 border-l-4 border-r-4 border-t-4 border-transparent border-t-orange-500"></div>
                  </div>
                )}
              </div>
            )}
          </div>
          </>
          )}
        </div>
      </div>

      {/* Fullscreen Code Modal */}
      <AnimatePresence>
        {showFullscreenCode && (
          <motion.div
            initial={{ opacity: 0 }}
            animate={{ opacity: 1 }}
            exit={{ opacity: 0 }}
            className="fixed inset-0 z-50 bg-black bg-opacity-90 flex items-center justify-center p-4"
            onClick={() => setShowFullscreenCode(false)}
          >
            <motion.div
              initial={{ scale: 0.9, opacity: 0 }}
              animate={{ scale: 1, opacity: 1 }}
              exit={{ scale: 0.9, opacity: 0 }}
              className="bg-[#1e1e1e] rounded-lg w-full max-w-6xl h-full max-h-[90vh] flex flex-col"
              onClick={(e) => e.stopPropagation()}
            >
              {/* Header */}
              <div className="flex items-center justify-between px-6 py-4 border-b border-gray-700">
                <div className="flex items-center space-x-3">
                  <h3 className="text-lg font-semibold text-white">Code Context</h3>
                  {currentQuestion.language && (
                    <span className={`inline-block px-3 py-1 text-sm font-semibold rounded ${currentQuestion.languageBgColor || 'bg-gray-700'} ${currentQuestion.languageColor || 'text-gray-300'}`}>
                      {currentQuestion.language}
                    </span>
                  )}
                </div>
                <button
                  onClick={() => setShowFullscreenCode(false)}
                  className="p-2 text-gray-400 hover:text-white transition-colors"
                >
                  <svg className="w-6 h-6" fill="none" stroke="currentColor" viewBox="0 0 24 24">
                    <path strokeLinecap="round" strokeLinejoin="round" strokeWidth={2} d="M6 18L18 6M6 6l12 12" />
                  </svg>
                </button>
              </div>
              
              {/* Code Content */}
              <div className="flex-1 overflow-auto">
                <div className="overflow-x-auto h-full">
                  <SyntaxHighlighter
                    language={getHighlighterLanguage(currentQuestion.language || 'JavaScript')}
                    style={vscDarkPlus}
                    customStyle={{
                      margin: 0,
                      padding: '1.5rem',
                      fontSize: '14px',
                      lineHeight: '1.6',
                      borderRadius: 0,
                      height: '100%',
                      width: '100%'
                    }}
                    wrapLongLines={true}
                    showLineNumbers={true}
                    wrapLongLines={true}
                  >
                    {currentQuestion.codeContext}
                  </SyntaxHighlighter>
                </div>
              </div>
            </motion.div>
          </motion.div>
        )}
      </AnimatePresence>
      {isShareModalOpen && (
        <div className="fixed inset-0 z-[70] flex items-center justify-center bg-black/60 p-4 backdrop-blur-sm">
          <div className="w-full max-w-md overflow-hidden rounded-2xl border border-slate-200 bg-white shadow-2xl dark:border-slate-700 dark:bg-slate-900">
            <div className="flex items-center justify-between border-b border-slate-200 px-5 py-3 dark:border-slate-700">
              <div className="text-sm font-semibold text-slate-900 dark:text-slate-100">Share this quiz</div>
              <button
                onClick={closeShareModal}
                className="rounded-full bg-slate-100 p-1.5 text-slate-500 transition hover:bg-slate-200 dark:bg-slate-800 dark:text-slate-300 dark:hover:bg-slate-700"
              >
                <span className="sr-only">Close</span>✕
              </button>
            </div>
            <div className="space-y-4 px-5 py-5">
              {shareStatus === 'loading' && (
                <div className="flex items-center gap-2 text-sm text-slate-500 dark:text-slate-300">
                  <span className="inline-flex h-2 w-2 animate-ping rounded-full bg-indigo-500" />
                  {shareStatusLabel.loading}
                </div>
              )}

              {shareStatus === 'error' && (
                <div className="space-y-4">
                  <p className="text-sm text-rose-600 dark:text-rose-300">
                    {shareStatusLabel.error}
                  </p>
                  <div className="flex flex-col gap-2 sm:flex-row">
                    <button
                      onClick={retryShare}
                      className="flex-1 rounded-lg bg-indigo-600 px-3 py-2 text-xs font-semibold text-white hover:bg-indigo-500"
                    >
                      Try Again
                    </button>
                    <button
                      onClick={closeShareModal}
                      className="flex-1 rounded-lg border border-slate-300 px-3 py-2 text-xs font-semibold text-slate-600 hover:bg-slate-100 dark:border-slate-600 dark:text-slate-200 dark:hover:bg-slate-800"
                    >
                      Close
                    </button>
                  </div>
                </div>
              )}

              {shareStatus === 'success' && (
                <div className="space-y-4">
                  <p className="text-sm text-slate-600 dark:text-slate-300">
                    Anyone with this link can take the same quiz. Share it with teammates, friends, or your study group.
                  </p>
                  <div className="space-y-3">
                    <div className="rounded-xl border border-slate-200 bg-slate-50 px-3 py-2 text-[11px] text-slate-600 dark:border-slate-600 dark:bg-slate-800/60 dark:text-slate-200 sm:text-xs">
                      <code className="break-all">{shareUrl}</code>
                    </div>
                    <div className="flex items-center gap-2">
                      <button
                        onClick={handleCopyShareLink}
                        className="flex-1 rounded-lg bg-indigo-600 px-3 py-2 text-xs font-semibold text-white hover:bg-indigo-500"
                      >
                        {shareCopied ? 'Link Copied' : 'Copy Link'}
                      </button>
                      {!shareCopied && (
                        <button
                          onClick={closeShareModal}
                          className="rounded-lg border border-slate-300 px-3 py-2 text-xs font-semibold text-slate-600 hover:bg-slate-100 dark:border-slate-600 dark:text-slate-200 dark:hover:bg-slate-800"
                        >
                          Close
                        </button>
                      )}
                    </div>
                  </div>
                </div>
              )}

              {shareStatus === 'idle' && (
                <p className="text-sm text-slate-500 dark:text-slate-300">Preparing share link…</p>
              )}
            </div>
          </div>
        </div>
      )}
    </div>
  );
} <|MERGE_RESOLUTION|>--- conflicted
+++ resolved
@@ -973,7 +973,6 @@
                   {fvLang.name}
                 </span>
               </div>
-<<<<<<< HEAD
               <div className={`relative ${shouldClampVariant && !isVariantCodeExpanded ? 'max-h-72 overflow-hidden' : ''}`}>
                 <div className={`overflow-x-auto ${shouldClampVariant && !isVariantCodeExpanded ? 'max-h-72 overflow-y-auto' : 'overflow-y-auto'}`}>
                   <SyntaxHighlighter
@@ -996,26 +995,6 @@
                 {shouldClampVariant && !isVariantCodeExpanded && (
                   <div className="pointer-events-none absolute inset-x-0 bottom-0 h-16 bg-gradient-to-t from-[#1e1e1e] via-[#1e1e1e]/80 to-transparent" />
                 )}
-=======
-              
-              <div className="overflow-x-auto">
-                <SyntaxHighlighter
-                  language={getHighlighterLanguage(fvLang.name)}
-                  style={vscDarkPlus}
-                  customStyle={{
-                    margin: 0,
-                    padding: '1.5rem',
-                    fontSize: '0.9375rem',
-                    lineHeight: '1.6',
-                    borderRadius: 0,
-                    minWidth: '100%'
-                  }}
-                  showLineNumbers={true}
-                  wrapLongLines={true}
-                >
-                  {currentVariant.code}
-                </SyntaxHighlighter>
->>>>>>> 45d7b735
               </div>
               {shouldClampVariant && (
                 <div className="px-4 py-3 border-t border-gray-200 dark:border-gray-700 bg-gray-50 dark:bg-gray-700/60 flex justify-center">
@@ -1597,7 +1576,10 @@
   
 
   return (
-    <div className="fixed inset-0 bg-gradient-to-br from-blue-50 to-indigo-100 dark:from-gray-900 dark:to-gray-800 z-50 overflow-y-auto overflow-x-hidden">
+    <div
+      className="fixed inset-0 bg-gradient-to-br from-blue-50 to-indigo-100 dark:from-gray-900 dark:to-gray-800 z-50 overflow-y-auto overflow-x-hidden"
+      style={{ WebkitOverflowScrolling: 'touch' }}
+    >
       {/* Header */}
       <div className="bg-white dark:bg-gray-800 shadow-sm border-b border-gray-200 dark:border-gray-700">
         <div className="w-full max-w-full sm:max-w-3xl lg:max-w-4xl mx-auto px-3 sm:px-4 lg:px-6 py-4">
@@ -1824,7 +1806,6 @@
                     </button>
                   </div>
                 </div>
-<<<<<<< HEAD
                 <div className={`relative ${shouldClampCodeContext && !isCodeContextExpanded ? 'max-h-72 overflow-hidden' : ''}`}>
                   <div className={`overflow-x-auto ${shouldClampCodeContext && !isCodeContextExpanded ? 'max-h-72 overflow-y-auto' : 'overflow-y-auto'}`}>
                     <SyntaxHighlighter
@@ -1847,25 +1828,6 @@
                   {shouldClampCodeContext && !isCodeContextExpanded && (
                     <div className="pointer-events-none absolute inset-x-0 bottom-0 h-12 bg-gradient-to-t from-[#1e1e1e] via-[#1e1e1e]/80 to-transparent" />
                   )}
-=======
-                <div className="overflow-x-auto">
-                  <SyntaxHighlighter
-                    language={getHighlighterLanguage(currentQuestion.language || 'JavaScript')}
-                    style={vscDarkPlus}
-                    customStyle={{
-                      margin: 0,
-                      padding: '1rem',
-                      fontSize: '0.875rem',
-                      lineHeight: '1.5',
-                      borderRadius: 0,
-                      minWidth: '100%'
-                    }}
-                    showLineNumbers={true}
-                    wrapLongLines={true}
-                  >
-                    {currentQuestion.codeContext}
-                  </SyntaxHighlighter>
->>>>>>> 45d7b735
                 </div>
                 {shouldClampCodeContext && (
                   <div className="px-4 py-3 bg-gray-50 dark:bg-gray-700/60 border-t border-gray-200 dark:border-gray-700 flex justify-center">
@@ -1901,11 +1863,7 @@
                   return (
                     <div
                       key={variant.id}
-<<<<<<< HEAD
-                      className={`p-4 rounded-lg border-2 w-full max-w-full ${
-=======
-                      className={`p-4 rounded-lg border-2 max-w-full overflow-hidden w-full ${
->>>>>>> 45d7b735
+                      className={`p-4 rounded-lg border-2 w-full max-w-full overflow-hidden ${
                         isCorrect
                           ? 'border-green-200 bg-green-50 dark:bg-green-900/20'
                           : 'border-red-200 bg-red-50 dark:bg-red-900/20'
@@ -1921,13 +1879,8 @@
                             {isCorrect ? '✓' : '✗'}
                           </span>
                         </div>
-<<<<<<< HEAD
                         <div className="flex-1 w-full max-w-full">
                           <div className="flex flex-col sm:flex-row sm:items-center sm:space-x-2 gap-2 mb-2">
-=======
-                        <div className="flex-1 min-w-0">
-                          <div className="flex items-center space-x-2 mb-2">
->>>>>>> 45d7b735
                             <span className="font-semibold text-gray-900 dark:text-white">
                               Option {index + 1}
                             </span>
@@ -1941,11 +1894,7 @@
                               </span>
                             )}
                           </div>
-<<<<<<< HEAD
                           <div className="rounded-lg overflow-hidden border border-gray-200 dark:border-gray-700 mb-3 w-full max-w-full">
-=======
-                          <div className="rounded-lg overflow-hidden border border-gray-200 dark:border-gray-700 mb-3 w-full">
->>>>>>> 45d7b735
                             <div className="flex items-center justify-between px-4 py-2 bg-[#1e1e1e] border-b border-gray-700">
                               <span className="text-xs text-gray-400 font-medium">Code</span>
                               {currentQuestion.language && (
@@ -1954,11 +1903,7 @@
                                 </span>
                               )}
                             </div>
-<<<<<<< HEAD
                             <div className="overflow-x-auto w-full max-w-full">
-=======
-                            <div className="overflow-x-auto w-full">
->>>>>>> 45d7b735
                               <SyntaxHighlighter
                                 language={getHighlighterLanguage(currentQuestion.language || 'JavaScript')}
                                 style={vscDarkPlus}
@@ -1972,7 +1917,6 @@
                                 }}
                                 wrapLongLines={true}
                                 showLineNumbers={true}
-                                wrapLongLines={true}
                               >
                                 {variant.code}
                               </SyntaxHighlighter>
@@ -2330,7 +2274,6 @@
                     }}
                     wrapLongLines={true}
                     showLineNumbers={true}
-                    wrapLongLines={true}
                   >
                     {currentQuestion.codeContext}
                   </SyntaxHighlighter>
